--- conflicted
+++ resolved
@@ -58,7 +58,6 @@
                     return .failure(.decoding("No valid self link found in the manifest"))
                 }
 
-<<<<<<< HEAD
                 return .success(CompositeContainer(
                     SingleResourceContainer(
                         resource: resource,
@@ -83,15 +82,6 @@
                 )
             }
     }
-=======
-        // For a manifest, we discard the `fetcher` provided by the Streamer, because it was only
-        // used to read the manifest file. We use an `HTTPFetcher` instead to serve the remote
-        // resources.
-        if !isPackage {
-            let baseURL = manifest.linkWithRel(.`self`)?.url().httpURL
-            fetcher = HTTPFetcher(client: httpClient, baseURL: baseURL)
-        }
->>>>>>> 06dbf838
 
     private func parse(
         container: Container,
@@ -102,7 +92,6 @@
             return .failure(.formatNotSupported)
         }
 
-<<<<<<< HEAD
         guard let manifestResource = container[RelativeURL(path: "manifest.json")!] else {
             return .failure(.reading(.decoding("Cannot find a manifest.json file in the RPF package.")))
         }
@@ -142,31 +131,6 @@
             }
             .mapError { .reading($0) }
     }
-=======
-        if mediaType.matches(.lcpProtectedPDF) {
-            // Checks the requirements from the spec, see. https://readium.org/lcp-specs/drafts/lcpdf
-            guard
-                !manifest.readingOrder.isEmpty,
-                manifest.readingOrder.allMatchingMediaType(.pdf)
-            else {
-                throw Error.invalidManifest
-            }
-        }
-
-        return Publication.Builder(
-            mediaType: mediaType,
-            manifest: manifest,
-            fetcher: fetcher,
-            servicesBuilder: PublicationServicesBuilder(setup: {
-                if manifest.conforms(to: .epub) {
-                    $0.setPositionsServiceFactory(EPUBPositionsService.makeFactory(reflowableStrategy: epubReflowablePositionsStrategy))
-
-                } else if manifest.conforms(to: .divina) {
-                    $0.setPositionsServiceFactory(PerResourcePositionsService.makeFactory(fallbackMediaType: MediaType("image/*")!))
-
-                } else if manifest.conforms(to: .audiobook) {
-                    $0.setLocatorServiceFactory(AudioLocatorService.makeFactory())
->>>>>>> 06dbf838
 
     private func checkProfileRequirements(of manifest: Manifest) -> Result<Manifest, ReadError> {
         guard !manifest.readingOrder.isEmpty else {
@@ -174,7 +138,7 @@
         }
 
         if manifest.conforms(to: .pdf) {
-            guard manifest.readingOrder.all(matchMediaType: .pdf) else {
+            guard manifest.readingOrder.allMatchingMediaType(.pdf) else {
                 return .failure(.decoding("The publication does not conform to the PDF profile specification"))
             }
         } else if manifest.conforms(to: .audiobook) {
