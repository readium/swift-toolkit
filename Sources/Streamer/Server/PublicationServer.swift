//
//  Copyright 2024 Readium Foundation. All rights reserved.
//  Use of this source code is governed by the BSD-style license
//  available in the top-level LICENSE file of the project.
//

import Foundation
import R2Shared
import ReadiumGCDWebServer
import UIKit

/// Errors thrown by the `PublicationServer`.
///
/// - parser: An error thrown by the Parser.
/// - fetcher: An error thrown by the Fetcher.
/// - nilBaseUrl: The base url is nil.
/// - usedEndpoint: This endpoint is already in use.
public enum PublicationServerError: Error {
    case parser(underlyingError: Error)
    case fetcher(underlyingError: Error)
    case nilBaseURL
    case usedEndpoint
}

/// The HTTP server for the publication's manifests and assets. Serves Epubs.
<<<<<<< HEAD
@available(*, unavailable, message: "See the 2.5.0 migration guide to migrate the HTTP server")
public class PublicationServer {}
=======
@available(*, deprecated, message: "See the 2.5.0 migration guide to migrate the HTTP server")
public class PublicationServer: ResourcesServer, Loggable {
    /// The HTTP server.
    var webServer: ReadiumGCDWebServer

    // Mapping between endpoint and the matching publication.
    public private(set) var publications: [String: Publication] = [:]

    /// The port is initially set to 0 to choose a random port when first starting the server.
    /// Only the first time the server is started a random port is chosen, to make sure we keep the same port when coming out of background.
    public var port: UInt {
        webServer.port
    }

    /// The base URL of the server
    public var baseURL: URL? {
        webServer.serverURL
    }

    // MARK: - Public methods

    public init?() {
        #if DEBUG
            ReadiumGCDWebServer.setLogLevel(2)
        #else
            ReadiumGCDWebServer.setLogLevel(3)
        #endif
        webServer = ReadiumGCDWebServer()
        if startWebServer() == false {
            return nil
        }
        addStaticResourcesHandlers()

        NotificationCenter.default.addObserver(self, selector: #selector(willEnterForeground), name: UIApplication.willEnterForegroundNotification, object: nil)
    }

    deinit {
        NotificationCenter.default.removeObserver(self)
    }

    @objc private func willEnterForeground(_ notification: Notification) {
        // Restarts the server if it was stopped while the app was in the background.
        if isPortFree(port) {
            do {
                try startWithPort(port)
            } catch {
                log(.error, error)
            }
        }
    }

    func startWebServer() -> Bool {
        func makeRandomPort() -> UInt {
            // https://en.wikipedia.org/wiki/Ephemeral_port#Range
            let lowerBound = 49152
            let upperBound = 65535
            return UInt(lowerBound + Int(arc4random_uniform(UInt32(upperBound - lowerBound))))
        }

        for _ in 1 ... 50 {
            do {
                try startWithPort(makeRandomPort())
                return true
            } catch {
                log(.error, error)
            }
        }

        log(.error, "Failed to start the HTTP server")
        return false
    }

    private func startWithPort(_ port: UInt) throws {
        // TODO: Check if we can use unix socket instead of tcp.
        //       Check if it's supported by WKWebView first.
        webServer.stop()
        try webServer.start(options: [
            ReadiumGCDWebServerOption_Port: port,
            ReadiumGCDWebServerOption_BindToLocalhost: true,
            // We disable automatically suspending the server in the background, to be able to play
            // audiobooks even with the screen locked.
            ReadiumGCDWebServerOption_AutomaticallySuspendInBackground: false,
        ])
    }

    /// Checks if the given port is already taken (presumabily by the server).
    /// Inspired by https://stackoverflow.com/questions/33086356/swift-2-check-if-port-is-busy
    private func isPortFree(_ port: UInt) -> Bool {
        let port = in_port_t(port)

        func getErrnoMessage() -> String {
            String(cString: UnsafePointer(strerror(errno)))
        }

        let socketDescriptor = socket(AF_INET, SOCK_STREAM, 0)
        if socketDescriptor == -1 {
            log(.error, "Socket creation failed: \(getErrnoMessage())")
            // Just in case, returns true to attempt restarting the server.
            return true
        }
        defer {
            Darwin.shutdown(socketDescriptor, SHUT_RDWR)
            close(socketDescriptor)
        }

        let addrSize = MemoryLayout<sockaddr_in>.size
        var addr = sockaddr_in()
        addr.sin_len = __uint8_t(addrSize)
        addr.sin_family = sa_family_t(AF_INET)
        addr.sin_port = Int(OSHostByteOrder()) == OSLittleEndian ? _OSSwapInt16(port) : port
        addr.sin_addr = in_addr(s_addr: inet_addr("0.0.0.0"))
        addr.sin_zero = (0, 0, 0, 0, 0, 0, 0, 0)
        var bindAddr = sockaddr()
        memcpy(&bindAddr, &addr, Int(addrSize))

        if Darwin.bind(socketDescriptor, &bindAddr, socklen_t(addrSize)) == -1 {
            // "Address already in use", the server is already started
            if errno == EADDRINUSE {
                return false
            }
            log(.error, "Bind failed: \(getErrnoMessage())")
        }

        // It might not actually be free, but we'll try to restart the server.
        return true
    }

    // Add handlers for the static resources.
    public func addStaticResourcesHandlers() {
        guard let resourceURL = Bundle.module.resourceURL?.appendingPathComponent("Assets") else {
            return
        }

        for resource in ["fonts"] {
            do {
                try serve(resourceURL.appendingPathComponent(resource), at: "/\(resource)")
            } catch {
                log(.error, error)
            }
        }
    }

    /// Add a publication to the server.
    ///
    /// - Parameters:
    ///   - publication: The `Publication` object containing the publication data.
    ///   - endpoint: The relative URL to access the resource on the server. The
    ///               default value is a unique generated id.
    /// - Throws: `PublicationServerError.usedEndpoint`,
    ///           `PublicationServerError.nilBaseUrl`,
    ///           `PublicationServerError.fetcher`.
    @available(*, deprecated, message: "See the 2.5.0 migration guide to migrate the HTTP server")
    public func add(_ publication: Publication, at endpoint: String = UUID().uuidString) throws {
        // TODO: verif that endpoint is a simple string and not a path.
        guard publications[endpoint] == nil else {
            log(.error, "\(endpoint) is already in use.")
            throw PublicationServerError.usedEndpoint
        }
        guard let baseURL = baseURL else {
            log(.error, "Base URL is nil.")
            throw PublicationServerError.nilBaseURL
        }

        // Add the self link to the publication.
        let manifestURL = baseURL.appendingPathComponent("\(endpoint)/manifest.json")
        publication.setSelfLink(href: manifestURL.absoluteString)

        publications[endpoint] = publication

        /// Add resources handler.
        do {
            try addResourcesHandler(for: publication, at: endpoint)
        } catch {
            throw PublicationServerError.fetcher(underlyingError: error)
        }
        /// Add manifest handler.
        addManifestHandler(for: publication, at: endpoint)

        log(.info, "Publication at \(endpoint) has been successfully added.")
    }

    fileprivate func addResourcesHandler(for publication: Publication, at endpoint: String) throws {
        webServer.addHandler(
            forMethod: "GET",
            pathRegex: "/\(endpoint)/.*",
            request: ReadiumGCDWebServerRequest.self,
            processBlock: { [weak self, weak publication] request in
                guard let publication = publication else {
                    self?.log(.error, "The publication was deallocated.")
                    return ReadiumGCDWebServerErrorResponse(statusCode: 500)
                }

                // Remove the prefix from the URI.
                var href = request.url.absoluteString
                if let range = href.range(of: endpoint) {
                    href = String(href[range.upperBound...])
                    href = href.removingPercentEncoding ?? href
                }

                let resource = publication.get(href.removingPercentEncoding ?? href)
                let range = request.hasByteRange() ? request.byteRange : nil
                return WebServerResourceResponse(
                    resource: resource,
                    range: range,
                    contentType: resource.link.type ?? MediaType.binary.string
                )
            }
        )
    }

    fileprivate func addManifestHandler(for publication: Publication, at endpoint: String) {
        webServer.addHandler(
            forMethod: "GET",
            pathRegex: "/\(endpoint)/manifest.json",
            request: ReadiumGCDWebServerRequest.self,
            processBlock: { [weak self, weak publication] _ in
                guard let publication = publication else {
                    self?.log(.error, "The publication was deallocated.")
                    return ReadiumGCDWebServerErrorResponse(statusCode: 500)
                }
                guard let manifestData = publication.jsonManifest?.data(using: .utf8) else {
                    return ReadiumGCDWebServerResponse(statusCode: 404)
                }
                let type = "\(MediaType.readiumWebPubManifest.string); charset=utf-8"
                return ReadiumGCDWebServerDataResponse(data: manifestData, contentType: type)
            }
        )
    }

    @available(*, deprecated, message: "See the 2.5.0 migration guide to migrate the HTTP server")
    public func remove(_ publication: Publication) {
        guard let endpoint = publications.first(where: { $0.value === publication })?.key else {
            return
        }
        remove(at: endpoint)
    }

    /// Remove a publication from the server.
    ///
    /// - Parameter endpoint: The URI postfix of the ressource.
    @available(*, deprecated, message: "See the 2.5.0 migration guide to migrate the HTTP server")
    public func remove(at endpoint: String) {
        guard let publication = publications[endpoint] else {
            log(.warning, "Nothing at endpoint \(endpoint).")
            return
        }
        publications.removeValue(forKey: endpoint)
        // Remove selfLinks from publication.
        publication.setSelfLink(href: nil)
        log(.info, "Publication at \(endpoint) has been successfully removed.")
    }

    /// Remove all publication from the server.
    @available(*, deprecated, message: "See the 2.5.0 migration guide to migrate the HTTP server")
    public func removeAll() {
        for (endpoint, publication) in publications {
            // Remove selfLinks from publication.
            publication.setSelfLink(href: nil)
            log(.info, "Publication at \(endpoint) has been successfully removed.")
        }

        publications.removeAll()
    }

    // MARK: ResourcesServer

    /// Mapping between the served path and the local file URL of resources.
    private var resources: [String: URL] = [:]

    @discardableResult
    public func serve(_ url: URL, at path: String) throws -> URL {
        guard let baseURL = baseURL else {
            throw ResourcesServerError.serverFailure
        }
        var path = path
        if !path.hasPrefix("/") {
            path = "/\(path)"
        }
        guard !path.isEmpty else {
            throw ResourcesServerError.invalidPath
        }
        guard url.isFileURL,
              FileManager.default.fileExists(atPath: url.path)
        else {
            throw ResourcesServerError.fileNotFound
        }

        if resources[path] == nil {
            webServer.addHandler(
                forMethod: "GET",
                pathRegex: "\(path)(/.*)?",
                request: ReadiumGCDWebServerRequest.self,
                processBlock: resourceHandler
            )
        }

        resources[path] = url

        return baseURL.appendingPathComponent(String(path.dropFirst()))
    }

    private func resourceHandler(_ request: ReadiumGCDWebServerRequest?) -> ReadiumGCDWebServerResponse? {
        guard let request = request else {
            return nil
        }
        var path = request.path
        let paths = resources.keys.sorted().reversed()
        guard let basePath = paths.first(where: { path.hasPrefix($0) }),
              var file = resources[basePath]
        else {
            return ReadiumGCDWebServerResponse(statusCode: 404)
        }
        path = String(path.dropFirst(basePath.count + 1))
        file.appendPathComponent(path)

        guard let data = try? Data(contentsOf: file) else {
            return ReadiumGCDWebServerResponse(statusCode: 404)
        }

        let contentType = MediaType.of(file)?.string
            ?? "application/octet-stream"

//        log(.debug, "Serve resource `\(path)` (\(contentType))")

        assert(file.pathExtension.lowercased() != "css" || contentType == "text/css")
        return ReadiumGCDWebServerDataResponse(data: data, contentType: contentType)
    }

    @available(*, unavailable, message: "Passing a `Container` is not needed anymore")
    public func add(_ publication: Publication, with container: Container, at endpoint: String = UUID().uuidString) throws {
        try add(publication, at: endpoint)
    }
}
>>>>>>> c85d5d8e
<|MERGE_RESOLUTION|>--- conflicted
+++ resolved
@@ -15,6 +15,7 @@
 /// - fetcher: An error thrown by the Fetcher.
 /// - nilBaseUrl: The base url is nil.
 /// - usedEndpoint: This endpoint is already in use.
+@available(*, unavailable, message: "See the 2.5.0 migration guide to migrate the HTTP server")
 public enum PublicationServerError: Error {
     case parser(underlyingError: Error)
     case fetcher(underlyingError: Error)
@@ -23,341 +24,5 @@
 }
 
 /// The HTTP server for the publication's manifests and assets. Serves Epubs.
-<<<<<<< HEAD
 @available(*, unavailable, message: "See the 2.5.0 migration guide to migrate the HTTP server")
-public class PublicationServer {}
-=======
-@available(*, deprecated, message: "See the 2.5.0 migration guide to migrate the HTTP server")
-public class PublicationServer: ResourcesServer, Loggable {
-    /// The HTTP server.
-    var webServer: ReadiumGCDWebServer
-
-    // Mapping between endpoint and the matching publication.
-    public private(set) var publications: [String: Publication] = [:]
-
-    /// The port is initially set to 0 to choose a random port when first starting the server.
-    /// Only the first time the server is started a random port is chosen, to make sure we keep the same port when coming out of background.
-    public var port: UInt {
-        webServer.port
-    }
-
-    /// The base URL of the server
-    public var baseURL: URL? {
-        webServer.serverURL
-    }
-
-    // MARK: - Public methods
-
-    public init?() {
-        #if DEBUG
-            ReadiumGCDWebServer.setLogLevel(2)
-        #else
-            ReadiumGCDWebServer.setLogLevel(3)
-        #endif
-        webServer = ReadiumGCDWebServer()
-        if startWebServer() == false {
-            return nil
-        }
-        addStaticResourcesHandlers()
-
-        NotificationCenter.default.addObserver(self, selector: #selector(willEnterForeground), name: UIApplication.willEnterForegroundNotification, object: nil)
-    }
-
-    deinit {
-        NotificationCenter.default.removeObserver(self)
-    }
-
-    @objc private func willEnterForeground(_ notification: Notification) {
-        // Restarts the server if it was stopped while the app was in the background.
-        if isPortFree(port) {
-            do {
-                try startWithPort(port)
-            } catch {
-                log(.error, error)
-            }
-        }
-    }
-
-    func startWebServer() -> Bool {
-        func makeRandomPort() -> UInt {
-            // https://en.wikipedia.org/wiki/Ephemeral_port#Range
-            let lowerBound = 49152
-            let upperBound = 65535
-            return UInt(lowerBound + Int(arc4random_uniform(UInt32(upperBound - lowerBound))))
-        }
-
-        for _ in 1 ... 50 {
-            do {
-                try startWithPort(makeRandomPort())
-                return true
-            } catch {
-                log(.error, error)
-            }
-        }
-
-        log(.error, "Failed to start the HTTP server")
-        return false
-    }
-
-    private func startWithPort(_ port: UInt) throws {
-        // TODO: Check if we can use unix socket instead of tcp.
-        //       Check if it's supported by WKWebView first.
-        webServer.stop()
-        try webServer.start(options: [
-            ReadiumGCDWebServerOption_Port: port,
-            ReadiumGCDWebServerOption_BindToLocalhost: true,
-            // We disable automatically suspending the server in the background, to be able to play
-            // audiobooks even with the screen locked.
-            ReadiumGCDWebServerOption_AutomaticallySuspendInBackground: false,
-        ])
-    }
-
-    /// Checks if the given port is already taken (presumabily by the server).
-    /// Inspired by https://stackoverflow.com/questions/33086356/swift-2-check-if-port-is-busy
-    private func isPortFree(_ port: UInt) -> Bool {
-        let port = in_port_t(port)
-
-        func getErrnoMessage() -> String {
-            String(cString: UnsafePointer(strerror(errno)))
-        }
-
-        let socketDescriptor = socket(AF_INET, SOCK_STREAM, 0)
-        if socketDescriptor == -1 {
-            log(.error, "Socket creation failed: \(getErrnoMessage())")
-            // Just in case, returns true to attempt restarting the server.
-            return true
-        }
-        defer {
-            Darwin.shutdown(socketDescriptor, SHUT_RDWR)
-            close(socketDescriptor)
-        }
-
-        let addrSize = MemoryLayout<sockaddr_in>.size
-        var addr = sockaddr_in()
-        addr.sin_len = __uint8_t(addrSize)
-        addr.sin_family = sa_family_t(AF_INET)
-        addr.sin_port = Int(OSHostByteOrder()) == OSLittleEndian ? _OSSwapInt16(port) : port
-        addr.sin_addr = in_addr(s_addr: inet_addr("0.0.0.0"))
-        addr.sin_zero = (0, 0, 0, 0, 0, 0, 0, 0)
-        var bindAddr = sockaddr()
-        memcpy(&bindAddr, &addr, Int(addrSize))
-
-        if Darwin.bind(socketDescriptor, &bindAddr, socklen_t(addrSize)) == -1 {
-            // "Address already in use", the server is already started
-            if errno == EADDRINUSE {
-                return false
-            }
-            log(.error, "Bind failed: \(getErrnoMessage())")
-        }
-
-        // It might not actually be free, but we'll try to restart the server.
-        return true
-    }
-
-    // Add handlers for the static resources.
-    public func addStaticResourcesHandlers() {
-        guard let resourceURL = Bundle.module.resourceURL?.appendingPathComponent("Assets") else {
-            return
-        }
-
-        for resource in ["fonts"] {
-            do {
-                try serve(resourceURL.appendingPathComponent(resource), at: "/\(resource)")
-            } catch {
-                log(.error, error)
-            }
-        }
-    }
-
-    /// Add a publication to the server.
-    ///
-    /// - Parameters:
-    ///   - publication: The `Publication` object containing the publication data.
-    ///   - endpoint: The relative URL to access the resource on the server. The
-    ///               default value is a unique generated id.
-    /// - Throws: `PublicationServerError.usedEndpoint`,
-    ///           `PublicationServerError.nilBaseUrl`,
-    ///           `PublicationServerError.fetcher`.
-    @available(*, deprecated, message: "See the 2.5.0 migration guide to migrate the HTTP server")
-    public func add(_ publication: Publication, at endpoint: String = UUID().uuidString) throws {
-        // TODO: verif that endpoint is a simple string and not a path.
-        guard publications[endpoint] == nil else {
-            log(.error, "\(endpoint) is already in use.")
-            throw PublicationServerError.usedEndpoint
-        }
-        guard let baseURL = baseURL else {
-            log(.error, "Base URL is nil.")
-            throw PublicationServerError.nilBaseURL
-        }
-
-        // Add the self link to the publication.
-        let manifestURL = baseURL.appendingPathComponent("\(endpoint)/manifest.json")
-        publication.setSelfLink(href: manifestURL.absoluteString)
-
-        publications[endpoint] = publication
-
-        /// Add resources handler.
-        do {
-            try addResourcesHandler(for: publication, at: endpoint)
-        } catch {
-            throw PublicationServerError.fetcher(underlyingError: error)
-        }
-        /// Add manifest handler.
-        addManifestHandler(for: publication, at: endpoint)
-
-        log(.info, "Publication at \(endpoint) has been successfully added.")
-    }
-
-    fileprivate func addResourcesHandler(for publication: Publication, at endpoint: String) throws {
-        webServer.addHandler(
-            forMethod: "GET",
-            pathRegex: "/\(endpoint)/.*",
-            request: ReadiumGCDWebServerRequest.self,
-            processBlock: { [weak self, weak publication] request in
-                guard let publication = publication else {
-                    self?.log(.error, "The publication was deallocated.")
-                    return ReadiumGCDWebServerErrorResponse(statusCode: 500)
-                }
-
-                // Remove the prefix from the URI.
-                var href = request.url.absoluteString
-                if let range = href.range(of: endpoint) {
-                    href = String(href[range.upperBound...])
-                    href = href.removingPercentEncoding ?? href
-                }
-
-                let resource = publication.get(href.removingPercentEncoding ?? href)
-                let range = request.hasByteRange() ? request.byteRange : nil
-                return WebServerResourceResponse(
-                    resource: resource,
-                    range: range,
-                    contentType: resource.link.type ?? MediaType.binary.string
-                )
-            }
-        )
-    }
-
-    fileprivate func addManifestHandler(for publication: Publication, at endpoint: String) {
-        webServer.addHandler(
-            forMethod: "GET",
-            pathRegex: "/\(endpoint)/manifest.json",
-            request: ReadiumGCDWebServerRequest.self,
-            processBlock: { [weak self, weak publication] _ in
-                guard let publication = publication else {
-                    self?.log(.error, "The publication was deallocated.")
-                    return ReadiumGCDWebServerErrorResponse(statusCode: 500)
-                }
-                guard let manifestData = publication.jsonManifest?.data(using: .utf8) else {
-                    return ReadiumGCDWebServerResponse(statusCode: 404)
-                }
-                let type = "\(MediaType.readiumWebPubManifest.string); charset=utf-8"
-                return ReadiumGCDWebServerDataResponse(data: manifestData, contentType: type)
-            }
-        )
-    }
-
-    @available(*, deprecated, message: "See the 2.5.0 migration guide to migrate the HTTP server")
-    public func remove(_ publication: Publication) {
-        guard let endpoint = publications.first(where: { $0.value === publication })?.key else {
-            return
-        }
-        remove(at: endpoint)
-    }
-
-    /// Remove a publication from the server.
-    ///
-    /// - Parameter endpoint: The URI postfix of the ressource.
-    @available(*, deprecated, message: "See the 2.5.0 migration guide to migrate the HTTP server")
-    public func remove(at endpoint: String) {
-        guard let publication = publications[endpoint] else {
-            log(.warning, "Nothing at endpoint \(endpoint).")
-            return
-        }
-        publications.removeValue(forKey: endpoint)
-        // Remove selfLinks from publication.
-        publication.setSelfLink(href: nil)
-        log(.info, "Publication at \(endpoint) has been successfully removed.")
-    }
-
-    /// Remove all publication from the server.
-    @available(*, deprecated, message: "See the 2.5.0 migration guide to migrate the HTTP server")
-    public func removeAll() {
-        for (endpoint, publication) in publications {
-            // Remove selfLinks from publication.
-            publication.setSelfLink(href: nil)
-            log(.info, "Publication at \(endpoint) has been successfully removed.")
-        }
-
-        publications.removeAll()
-    }
-
-    // MARK: ResourcesServer
-
-    /// Mapping between the served path and the local file URL of resources.
-    private var resources: [String: URL] = [:]
-
-    @discardableResult
-    public func serve(_ url: URL, at path: String) throws -> URL {
-        guard let baseURL = baseURL else {
-            throw ResourcesServerError.serverFailure
-        }
-        var path = path
-        if !path.hasPrefix("/") {
-            path = "/\(path)"
-        }
-        guard !path.isEmpty else {
-            throw ResourcesServerError.invalidPath
-        }
-        guard url.isFileURL,
-              FileManager.default.fileExists(atPath: url.path)
-        else {
-            throw ResourcesServerError.fileNotFound
-        }
-
-        if resources[path] == nil {
-            webServer.addHandler(
-                forMethod: "GET",
-                pathRegex: "\(path)(/.*)?",
-                request: ReadiumGCDWebServerRequest.self,
-                processBlock: resourceHandler
-            )
-        }
-
-        resources[path] = url
-
-        return baseURL.appendingPathComponent(String(path.dropFirst()))
-    }
-
-    private func resourceHandler(_ request: ReadiumGCDWebServerRequest?) -> ReadiumGCDWebServerResponse? {
-        guard let request = request else {
-            return nil
-        }
-        var path = request.path
-        let paths = resources.keys.sorted().reversed()
-        guard let basePath = paths.first(where: { path.hasPrefix($0) }),
-              var file = resources[basePath]
-        else {
-            return ReadiumGCDWebServerResponse(statusCode: 404)
-        }
-        path = String(path.dropFirst(basePath.count + 1))
-        file.appendPathComponent(path)
-
-        guard let data = try? Data(contentsOf: file) else {
-            return ReadiumGCDWebServerResponse(statusCode: 404)
-        }
-
-        let contentType = MediaType.of(file)?.string
-            ?? "application/octet-stream"
-
-//        log(.debug, "Serve resource `\(path)` (\(contentType))")
-
-        assert(file.pathExtension.lowercased() != "css" || contentType == "text/css")
-        return ReadiumGCDWebServerDataResponse(data: data, contentType: contentType)
-    }
-
-    @available(*, unavailable, message: "Passing a `Container` is not needed anymore")
-    public func add(_ publication: Publication, with container: Container, at endpoint: String = UUID().uuidString) throws {
-        try add(publication, at: endpoint)
-    }
-}
->>>>>>> c85d5d8e
+public class PublicationServer {}