--- conflicted
+++ resolved
@@ -77,26 +77,13 @@
     /// The URL where this publication is served, computed from the `Link` with `self` relation.
     ///
     /// e.g. https://provider.com/pub1293/manifest.json gives https://provider.com/pub1293/
-<<<<<<< HEAD
     public var baseURL: HTTPURL? { manifest.baseURL }
-=======
-    public var baseURL: HTTPURL? {
-        links.firstWithRel(.`self`)
-            .takeIf { !$0.templated }
-            .flatMap { HTTPURL(string: $0.href)?.removingLastPathSegment() }
-    }
->>>>>>> 06dbf838
 
     /// Finds the first Link having the given `href` in the publication's links.
     public func linkWithHREF<T: URLConvertible>(_ href: T) -> Link? {
         manifest.linkWithHREF(href)
     }
 
-    /// Finds the first Link having the given `href` in the publication's links.
-    public func link(withHREF href: URLConvertible) -> Link? {
-        manifest.link(withHREF: href.anyURL.string)
-    }
-
     /// Finds the first link with the given relation in the publication's links.
     public func linkWithRel(_ rel: LinkRelation) -> Link? {
         manifest.linkWithRel(rel)
@@ -125,23 +112,14 @@
     /// Returns the resource targeted by the given `link`.
     public func get(_ link: Link) -> Resource? {
         assert(!link.templated, "You must expand templated links before calling `Publication.get`")
-        return (try? link.url()).flatMap { get($0) }
+        return get(link.url())
     }
 
     /// Returns the resource targeted by the given `href`.
-<<<<<<< HEAD
-    public func get(_ href: any URLConvertible) -> Resource? {
+    public func get<T: URLConvertible>(_ href: T) -> Resource? {
         let url = baseURL?.resolve(href)?.anyURL ?? href.anyURL
         // Try first the original href and falls back to href without query and fragment.
         return container[url] ?? container[url.removingQuery().removingFragment()]
-=======
-    public func get<T: URLConvertible>(_ href: T) -> Resource {
-        var link = linkWithHREF(href) ?? Link(href: href.anyURL.string)
-        // Uses the original href to keep the query parameters
-        link.href = href.anyURL.string
-        link.templated = false
-        return get(link)
->>>>>>> 06dbf838
     }
 
     /// Closes any opened resource associated with the `Publication`, including `services`.
