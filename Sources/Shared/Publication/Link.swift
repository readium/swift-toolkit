//
//  Copyright 2024 Readium Foundation. All rights reserved.
//  Use of this source code is governed by the BSD-style license
//  available in the top-level LICENSE file of the project.
//

import Foundation
import ReadiumInternal

public enum LinkError: Error, Equatable {
    /// The link's HREF is not a valid URL.
    case invalidHREF(String)
}

/// Link Object for the Readium Web Publication Manifest.
/// https://readium.org/webpub-manifest/schema/link.schema.json
public struct Link: JSONEquatable, Hashable, Sendable {
    /// URI or URI template of the linked resource.
    /// Note: a String because templates are lost with URL.
    public var href: String // URI

    /// Media type of the linked resource.
    public var mediaType: MediaType?

    /// Indicates that a URI template is used in href.
    public var templated: Bool

    /// Title of the linked resource.
    public var title: String?

    /// Relation between the linked resource and its containing collection.
    public var rels: [LinkRelation]

    /// Properties associated to the linked resource.
    public var properties: Properties

    /// Height of the linked resource in pixels.
    public var height: Int?

    /// Width of the linked resource in pixels.
    public var width: Int?

    /// Bitrate of the linked resource in kbps.
    public var bitrate: Double?

    /// Length of the linked resource in seconds.
    public var duration: Double?

    /// Expected language of the linked resource.
    public var languages: [String] // BCP 47 tag

    /// Alternate resources for the linked resource.
    public var alternates: [Link]

    /// Resources that are children of the linked resource, in the context of a given collection role.
    public var children: [Link]

    public init(
        href: String,
        mediaType: MediaType? = nil,
        templated: Bool = false,
        title: String? = nil,
        rels: [LinkRelation] = [],
        rel: LinkRelation? = nil,
        properties: Properties = Properties(),
        height: Int? = nil,
        width: Int? = nil,
        bitrate: Double? = nil,
        duration: Double? = nil,
        languages: [String] = [],
        alternates: [Link] = [],
        children: [Link] = []
    ) {
        // Convenience to set a single rel during construction.
        var rels = rels
        if let rel = rel {
            rels.append(rel)
        }
        self.href = href
<<<<<<< HEAD
        self.type = type
        mediaType = type.flatMap { MediaType($0) }
=======
        self.mediaType = mediaType
>>>>>>> 06dbf838
        self.templated = templated
        self.title = title
        self.rels = rels
        self.properties = properties
        self.height = height
        self.width = width
        self.bitrate = bitrate
        self.duration = duration
        self.languages = languages
        self.alternates = alternates
        self.children = children
    }

    public init(
        json: Any,
        warnings: WarningLogger? = nil
    ) throws {
        guard let jsonObject = json as? JSONDictionary.Wrapped,
              var href = jsonObject["href"] as? String
        else {
            warnings?.log("`href` is required", model: Self.self, source: json)
            throw JSONError.parsing(Self.self)
        }

        let templated = (jsonObject["templated"] as? Bool) ?? false

        // We support existing publications with incorrect HREFs (not valid percent-encoded
        // URIs). We try to parse them first as valid, but fall back on a percent-decoded
        // path if it fails.
        if !templated, AnyURL(string: href) == nil {
            warnings?.log("`href` is not a valid percent-encoded URL", model: Self.self, source: json)
            guard let url = RelativeURL(path: href) else {
                throw JSONError.parsing(Self.self)
            }
            href = url.string
        }

        self.init(
            href: href,
            mediaType: (jsonObject["type"] as? String).flatMap { MediaType($0) },
            templated: templated,
            title: jsonObject["title"] as? String,
            rels: .init(json: jsonObject["rel"]),
            properties: (try? Properties(json: jsonObject["properties"], warnings: warnings)) ?? Properties(),
            height: parsePositive(jsonObject["height"]),
            width: parsePositive(jsonObject["width"]),
            bitrate: parsePositiveDouble(jsonObject["bitrate"]),
            duration: parsePositiveDouble(jsonObject["duration"]),
            languages: parseArray(jsonObject["language"], allowingSingle: true),
            alternates: .init(json: jsonObject["alternate"], warnings: warnings),
            children: .init(json: jsonObject["children"], warnings: warnings)
        )
    }

    public var json: JSONDictionary.Wrapped {
        makeJSON([
            "href": href,
            "type": encodeIfNotNil(mediaType?.string),
            "templated": templated,
            "title": encodeIfNotNil(title),
            "rel": encodeIfNotEmpty(rels.json),
            "properties": encodeIfNotEmpty(properties.json),
            "height": encodeIfNotNil(height),
            "width": encodeIfNotNil(width),
            "bitrate": encodeIfNotNil(bitrate),
            "duration": encodeIfNotNil(duration),
            "language": encodeIfNotEmpty(languages),
            "alternate": encodeIfNotEmpty(alternates.json),
            "children": encodeIfNotEmpty(children.json),
        ])
    }

<<<<<<< HEAD
    /// Media type of the linked resource.
    public let mediaType: MediaType?
=======
    @available(*, unavailable, renamed: "mediaType")
    public var type: String? { mediaType?.string }
>>>>>>> 06dbf838

    /// Returns the URL represented by this link's HREF.
    ///
    /// If the HREF is a template, the `parameters` are used to expand it
    /// according to RFC 6570.
    public func url(
        parameters: [String: LosslessStringConvertible] = [:]
    ) -> AnyURL {
        var href = href
        if templated {
            href = URITemplate(href).expand(with: parameters)
        }
        if href.isEmpty {
            href = "#"
        }
        return (AnyURL(string: href) ?? AnyURL(legacyHREF: href))!
    }

    /// Returns the URL represented by this link's HREF, resolved to the given
    /// `base` URL.
    ///
    /// If the HREF is a template, the `parameters` are used to expand it
    /// according to RFC 6570.
    public func url<T: URLConvertible>(
        relativeTo baseURL: T?,
        parameters: [String: LosslessStringConvertible] = [:]
    ) -> AnyURL {
        let url = url(parameters: parameters)
        return baseURL?.anyURL.resolve(url) ?? url
    }

    // MARK: URI Template

    /// List of URI template parameter keys, if the `Link` is templated.
    public var templateParameters: Set<String> {
        guard templated else {
            return []
        }
        return URITemplate(href).parameters
    }

    /// Expands the `Link`'s HREF by replacing URI template variables by the given parameters.
    ///
    /// See RFC 6570 on URI template: https://tools.ietf.org/html/rfc6570
    public mutating func expandTemplate(with parameters: [String: LosslessStringConvertible]) {
        guard templated else {
            return
        }
        href = URITemplate(href).expand(with: parameters)
        templated = false
    }

    // MARK: Copy

    @available(*, deprecated, message: "Make a mutable copy of the struct instead")
    /// Makes a copy of the `Link`, after modifying some of its properties.
    public func copy(
        href: String? = nil,
        mediaType: MediaType?? = nil,
        templated: Bool? = nil,
        title: String?? = nil,
        rels: [LinkRelation]? = nil,
        properties: Properties? = nil,
        height: Int?? = nil,
        width: Int?? = nil,
        bitrate: Double?? = nil,
        duration: Double?? = nil,
        languages: [String]? = nil,
        alternates: [Link]? = nil,
        children: [Link]? = nil
    ) -> Link {
        Link(
            href: href ?? self.href,
            mediaType: mediaType ?? self.mediaType,
            templated: templated ?? self.templated,
            title: title ?? self.title,
            rels: rels ?? self.rels,
            properties: properties ?? self.properties,
            height: height ?? self.height,
            width: width ?? self.width,
            bitrate: bitrate ?? self.bitrate,
            duration: duration ?? self.duration,
            languages: languages ?? self.languages,
            alternates: alternates ?? self.alternates,
            children: children ?? self.children
        )
    }

    ///  Merges in the given additional other `properties`.
    public mutating func addProperties(_ properties: JSONDictionary.Wrapped) {
        self.properties.add(properties)
    }

    ///  Makes a copy of this `Link` after merging in the given additional other `properties`.
    @available(*, deprecated, message: "Use `addProperties` on a mutable copy")
    public func addingProperties(_ properties: [String: Any]) -> Link {
        var copy = self
        copy.addProperties(properties)
        return copy
    }
}

public extension Array where Element == Link {
    /// Parses multiple JSON links into an array of Link.
    /// eg. let links = [Link](json: [["href", "http://link1"], ["href", "http://link2"]])
    init(
        json: Any?,
        warnings: WarningLogger? = nil
    ) {
        self.init()
        guard let json = json as? [Any] else {
            return
        }

        let links = json.compactMap { try? Link(json: $0, warnings: warnings) }
        append(contentsOf: links)
    }

    var json: [JSONDictionary.Wrapped] {
        map(\.json)
    }

    /// Finds the first link with the given relation.
    func firstWithRel(_ rel: LinkRelation) -> Link? {
        first { $0.rels.contains(rel) }
    }

    /// Finds all the links with the given relation.
    func filterByRel(_ rel: LinkRelation) -> [Link] {
        filter { $0.rels.contains(rel) }
    }

    /// Finds the first link matching the given HREF.
    func firstWithHREF<T: URLConvertible>(_ href: T) -> Link? {
        let href = href.anyURL.normalized.string
        return first { $0.url().normalized.string == href }
    }

    /// Finds the index of the first link matching the given HREF.
    func firstIndexWithHREF<T: URLConvertible>(_ href: T) -> Int? {
        let href = href.anyURL.normalized.string
        return firstIndex { $0.url().normalized.string == href }
    }

    /// Finds the first link matching the given media type.
    func firstWithMediaType(_ mediaType: MediaType) -> Link? {
        first { mediaType.matches($0.mediaType) }
    }

    /// Finds all the links matching the given media type.
    func filterByMediaType(_ mediaType: MediaType) -> [Link] {
        filter { mediaType.matches($0.mediaType) }
    }

    /// Finds all the links matching any of the given media types.
    func filterByMediaTypes(_ mediaTypes: [MediaType]) -> [Link] {
        filter { link in
            mediaTypes.contains { mediaType in
                mediaType.matches(link.mediaType)
            }
        }
    }

    /// Returns whether all the resources in the collection are bitmaps.
    var allAreBitmap: Bool {
        allSatisfy { $0.mediaType?.isBitmap == true }
    }

    /// Returns whether all the resources in the collection are audio clips.
    var allAreAudio: Bool {
        allSatisfy { $0.mediaType?.isAudio == true }
    }

    /// Returns whether all the resources in the collection are video clips.
    var allAreVideo: Bool {
        allSatisfy { $0.mediaType?.isVideo == true }
    }

    /// Returns whether all the resources in the collection are HTML documents.
    var allAreHTML: Bool {
        allSatisfy { $0.mediaType?.isHTML == true }
    }

    /// Returns whether all the resources in the collection are matching the given media type.
    func allMatchingMediaType(_ mediaType: MediaType) -> Bool {
        allSatisfy { mediaType.matches($0.mediaType) }
    }

    /// Returns whether all the resources in the collection are matching any of the given media types.
    func allMatchingMediaTypes(_ mediaTypes: [MediaType]) -> Bool {
        allSatisfy { link in
            mediaTypes.contains { mediaType in
                mediaType.matches(link.mediaType)
            }
        }
    }

    @available(*, unavailable, message: "This API will be removed.")
    func firstIndex<T: Equatable>(withProperty otherProperty: String, matching: T, recursively: Bool = false) -> Int? {
        firstIndex { ($0.properties.otherProperties[otherProperty] as? T) == matching }
    }

    @available(*, unavailable, renamed: "firstWithHREF")
    func first(withHref href: String) -> Link? {
        fatalError()
    }

    @available(*, unavailable, renamed: "firstIndexWithHREF")
    func firstIndex(withHref href: String) -> Int? {
        fatalError()
    }
}<|MERGE_RESOLUTION|>--- conflicted
+++ resolved
@@ -77,12 +77,7 @@
             rels.append(rel)
         }
         self.href = href
-<<<<<<< HEAD
-        self.type = type
-        mediaType = type.flatMap { MediaType($0) }
-=======
         self.mediaType = mediaType
->>>>>>> 06dbf838
         self.templated = templated
         self.title = title
         self.rels = rels
@@ -155,13 +150,8 @@
         ])
     }
 
-<<<<<<< HEAD
-    /// Media type of the linked resource.
-    public let mediaType: MediaType?
-=======
     @available(*, unavailable, renamed: "mediaType")
     public var type: String? { mediaType?.string }
->>>>>>> 06dbf838
 
     /// Returns the URL represented by this link's HREF.
     ///
