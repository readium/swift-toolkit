//
//  Copyright 2024 Readium Foundation. All rights reserved.
//  Use of this source code is governed by the BSD-style license
//  available in the top-level LICENSE file of the project.
//

import Foundation
import UIKit

/// A `CoverService` which holds a lazily generated cover bitmap in memory.
public final class GeneratedCoverService: CoverService {
    enum Error: Swift.Error {
        case generationFailed
    }

    private var _cover: ReadResult<UIImage>?
    private let makeCover: () async -> ReadResult<UIImage>

    public init(makeCover: @escaping () async -> ReadResult<UIImage>) {
        self.makeCover = makeCover
    }

    public convenience init(cover: UIImage) {
        self.init(makeCover: { .success(cover) })
    }

    private let coverLink = Link(
<<<<<<< HEAD
        href: "~readium/cover",
        type: "image/png",
=======
        href: "/~readium/cover",
        mediaType: .png,
>>>>>>> 06dbf838
        rel: .cover
    )

    private func cachedCover() async -> ReadResult<UIImage> {
        if _cover == nil {
            _cover = await makeCover()
        }
        return _cover!
    }

    public func cover() async -> ReadResult<UIImage?> {
        await cachedCover().map { $0 as UIImage? }
    }

    public var links: [Link] { [coverLink] }

    public func get(link: Link) -> Resource? {
        guard link.href == coverLink.href else {
            return nil
        }

        return CoverResource(cover: cachedCover)
    }

    public static func makeFactory(makeCover: @escaping () async -> ReadResult<UIImage>) -> (PublicationServiceContext) -> GeneratedCoverService? {
        { _ in GeneratedCoverService(makeCover: makeCover) }
    }

    public static func makeFactory(cover: UIImage) -> (PublicationServiceContext) -> GeneratedCoverService? {
        { _ in GeneratedCoverService(cover: cover) }
    }

    private class CoverResource: Resource {
        private let cover: () async -> ReadResult<UIImage>

        public init(cover: @escaping () async -> ReadResult<UIImage>) {
            self.cover = cover
        }

        let sourceURL: AbsoluteURL? = nil

        func estimatedLength() async -> ReadResult<UInt64?> {
            .success(nil)
        }

        func properties() async -> ReadResult<ResourceProperties> {
            .success(ResourceProperties())
        }

        func stream(range: Range<UInt64>?, consume: @escaping (Data) -> Void) async -> ReadResult<Void> {
            await cover().flatMap {
                guard let data = $0.pngData() else {
                    return .failure(.decoding("Failed to convert the cover bitmap to PNG data"))
                }
                consume(data)
                return .success(())
            }
        }
    }
}<|MERGE_RESOLUTION|>--- conflicted
+++ resolved
@@ -25,13 +25,8 @@
     }
 
     private let coverLink = Link(
-<<<<<<< HEAD
         href: "~readium/cover",
-        type: "image/png",
-=======
-        href: "/~readium/cover",
         mediaType: .png,
->>>>>>> 06dbf838
         rel: .cover
     )
 
