//
//  Copyright 2024 Readium Foundation. All rights reserved.
//  Use of this source code is governed by the BSD-style license
//  available in the top-level LICENSE file of the project.
//

import Foundation

/// A default implementation of the `LocatorService` using the `PositionsService` to locate its inputs.
open class DefaultLocatorService: LocatorService, Loggable {
    public let publication: Weak<Publication>

    public init(publication: Weak<Publication>) {
        self.publication = publication
    }

    /// Locates the target of the given `locator`.
    ///
    /// If `locator.href` can be found in the links, `locator` will be returned directly.
    /// Otherwise, will attempt to find the closest match using `totalProgression`, `position`,
    /// `fragments`, etc.
    open func locate(_ locator: Locator) async -> Locator? {
        guard let publication = publication() else {
            return nil
        }

        if publication.linkWithHREF(locator.href) != nil {
            return locator
        }

        if
            let totalProgression = locator.locations.totalProgression,
            let target = await locate(progression: totalProgression)
        {
            return target.copy(
                title: locator.title,
                text: { $0 = locator.text }
            )
        }

        return nil
    }

<<<<<<< HEAD
    open func locate(_ link: Link) async -> Locator? {
        let components = link.href.split(separator: "#", maxSplits: 1).map(String.init)
        let href = components.first ?? link.href
        let fragment = components.getOrNil(1)
=======
    open func locate(_ link: Link) -> Locator? {
        let originalHREF = link.url()
        let fragment = originalHREF.fragment
        let href = originalHREF.removingFragment()
>>>>>>> 06dbf838

        guard
            let resourceLink = publication()?.linkWithHREF(href),
            let type = resourceLink.mediaType
        else {
            return nil
        }

        return Locator(
            href: href,
            mediaType: type,
            title: resourceLink.title ?? link.title,
            locations: Locator.Locations(
                fragments: Array(ofNotNil: fragment),
                progression: (fragment == nil) ? 0.0 : nil
            )
        )
    }

    open func locate(progression totalProgression: Double) async -> Locator? {
        guard 0.0 ... 1.0 ~= totalProgression else {
            log(.error, "Progression must be between 0.0 and 1.0, received \(totalProgression)")
            return nil
        }

        guard
            let positions = await publication()?.positionsByReadingOrder().getOrNil(),
            let (readingOrderIndex, position) = findClosest(to: totalProgression, in: positions)
        else {
            return nil
        }

        return position.copy(locations: {
            $0.totalProgression = totalProgression

            if let progression = self.resourceProgression(for: totalProgression, in: positions, readingOrderIndex: readingOrderIndex) {
                $0.progression = progression
            }
        })
    }

    /// Computes the progression relative to a reading order resource at the given index, from its `totalProgression`
    /// relative to the whole publication.
    private func resourceProgression(for totalProgression: Double, in positions: [[Locator]], readingOrderIndex: Int) -> Double? {
        guard let startProgression = positions[readingOrderIndex].first?.locations.totalProgression else {
            return nil
        }
        let endProgression = positions.getOrNil(readingOrderIndex + 1)?.first?.locations.totalProgression ?? 1.0

        if totalProgression <= startProgression {
            return 0.0
        } else if totalProgression >= endProgression {
            return 1.0
        } else {
            return (totalProgression - startProgression) / (endProgression - startProgression)
        }
    }

    /// Finds the [Locator] in the given `positions` which is the closest to the given `totalProgression`, without
    /// exceeding it.
    private func findClosest(to totalProgression: Double, in positions: [[Locator]]) -> (readingOrderIndex: Int, position: Locator)? {
        guard let lastPosition = findLast(in: positions) else {
            return nil
        }

        if let lastProgression = lastPosition.item.locations.totalProgression, totalProgression >= lastProgression {
            return (readingOrderIndex: lastPosition.index.x, position: lastPosition.item)
        }

        func inBetween(_ first: Locator, _ second: Locator) -> Bool {
            if
                let prog1 = first.locations.totalProgression,
                let prog2 = second.locations.totalProgression,
                prog1 ..< prog2 ~= totalProgression
            {
                return true
            }
            return false
        }

        guard let position = findFirstByPair(in: positions, where: inBetween) else {
            return nil
        }
        return (readingOrderIndex: position.index.x, position: position.item)
    }

    /// Holds an item and its position in a two-dimensional array.
    private typealias Match<T> = (index: (x: Int, y: Int), item: T)

    /// Finds the first item matching the given condition when paired with its successor.
    private func findFirstByPair<T>(in items: [[T]], where condition: (T, T) -> Bool) -> Match<T>? {
        var previous: Match<T>? = nil

        for (x, section) in items.enumerated() {
            for (y, item) in section.enumerated() {
                if let previous = previous, condition(previous.item, item) {
                    return previous
                }
                previous = ((x, y), item)
            }
        }

        return nil
    }

    /// Finds the last item in the last non-empty list of `items`.
    private func findLast<T>(in items: [[T]]) -> Match<T>? {
        var last: Match<T>? = nil

        for (x, section) in items.enumerated() {
            for (y, item) in section.enumerated() {
                last = ((x, y), item)
            }
        }
        return last
    }
}<|MERGE_RESOLUTION|>--- conflicted
+++ resolved
@@ -41,17 +41,10 @@
         return nil
     }
 
-<<<<<<< HEAD
     open func locate(_ link: Link) async -> Locator? {
-        let components = link.href.split(separator: "#", maxSplits: 1).map(String.init)
-        let href = components.first ?? link.href
-        let fragment = components.getOrNil(1)
-=======
-    open func locate(_ link: Link) -> Locator? {
         let originalHREF = link.url()
         let fragment = originalHREF.fragment
         let href = originalHREF.removingFragment()
->>>>>>> 06dbf838
 
         guard
             let resourceLink = publication()?.linkWithHREF(href),
