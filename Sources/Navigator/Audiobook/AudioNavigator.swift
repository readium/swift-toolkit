//
//  Copyright 2023 Readium Foundation. All rights reserved.
//  Use of this source code is governed by the BSD-style license
//  available in the top-level LICENSE file of the project.
//

import AVFoundation
import Foundation
import R2Shared

public protocol _AudioNavigatorDelegate: _MediaNavigatorDelegate {}

/// Navigator for audio-based publications such as:
///
/// * Readium Audiobook
/// * ZAB (Zipped Audio Book)
///
/// **WARNING:** This API is experimental and may change or be removed in a
/// future release without notice. Use with caution.
open class _AudioNavigator: _MediaNavigator, AudioSessionUser, Loggable {
    public weak var delegate: _AudioNavigatorDelegate?

    public let publication: Publication
    private let initialLocation: Locator?
    public let audioConfiguration: AudioSession.Configuration

    public init(
        publication: Publication,
        initialLocation: Locator? = nil,
        audioConfig: AudioSession.Configuration = .init(
            category: .playback,
            mode: .default,
            routeSharingPolicy: .longForm,
            options: []
        )
    ) {
        self.publication = publication
        self.initialLocation = initialLocation
            ?? publication.readingOrder.first.flatMap { publication.locate($0) }
        audioConfiguration = audioConfig

        let durations = publication.readingOrder.map { $0.duration ?? 0 }
        let totalDuration = durations.reduce(0, +)

        self.durations = durations
        self.totalDuration = (totalDuration > 0) ? totalDuration : nil
    }

    deinit {
        AudioSession.shared.end(for: self)
    }

    /// Current playback info.
    public var playbackInfo: MediaPlaybackInfo {
        MediaPlaybackInfo(
            resourceIndex: resourceIndex,
            state: state,
            time: currentTime,
            duration: resourceDuration
        )
    }

    /// Index of the current resource in the reading order.
    private var resourceIndex: Int = 0

    /// Starting time of the current resource, in the reading order.
    private var resourceStartingTime: Double? {
        durations[..<resourceIndex].reduce(0, +)
    }

    /// Duration in seconds in the current resource.
    private var resourceDuration: Double? {
        if let duration = player.currentItem?.duration, duration.isNumeric {
            return duration.secondsOrZero
        } else {
            return publication.readingOrder[resourceIndex].duration
        }
    }

    /// Total duration in the publication.
    public private(set) var totalDuration: Double?

    /// Durations indexed by reading order position.
    private let durations: [Double]

    private var rateObserver: NSKeyValueObservation?
    private var timeControlStatusObserver: NSKeyValueObservation?
    private var currentItemObserver: NSKeyValueObservation?

    private lazy var mediaLoader = PublicationMediaLoader(publication: publication)

    private lazy var player: AVPlayer = {
        let player = AVPlayer()
        player.allowsExternalPlayback = false
        player.automaticallyWaitsToMinimizeStalling = false

        player.addPeriodicTimeObserver(forInterval: CMTime(seconds: 0.5, preferredTimescale: 1000), queue: .main) { [weak self] time in
            if let self = self {
                let time = time.secondsOrZero
                self.playbackDidChange(time)
            }
        }

        rateObserver = player.observe(\.rate, options: [.new, .old]) { [weak self] player, _ in
            guard let self = self else {
                return
            }

            let session = AudioSession.shared
            switch player.timeControlStatus {
            case .paused:
                session.user(self, didChangePlaying: false)
            case .waitingToPlayAtSpecifiedRate, .playing:
                session.user(self, didChangePlaying: true)
            @unknown default:
                break
            }
        }

        timeControlStatusObserver = player.observe(\.timeControlStatus, options: [.new, .old]) { [weak self] _, _ in
            self?.playbackDidChange()
        }

        currentItemObserver = player.observe(\.currentItem, options: [.new, .old]) { [weak self] _, _ in
            self?.playbackDidChange()
        }

        NotificationCenter.default.addObserver(forName: .AVPlayerItemDidPlayToEndTime, object: nil, queue: .main) { [weak self] notification in
            guard
                let self = self,
                let currentItem = player.currentItem,
                currentItem == (notification.object as? AVPlayerItem)
            else {
                return
            }

            self.shouldPlayNextResource { playNext in
                if playNext, self.goForward() {
                    self.play()
                }
            }
        }

        return player
    }()

    private func shouldPlayNextResource(completion: @escaping (Bool) -> Void) {
        guard let delegate = delegate else {
            completion(true)
            return
        }

        makePlaybackInfo { info in
            completion(delegate.navigator(self, shouldPlayNextResource: info))
        }
    }

    private func playbackDidChange(_ time: Double? = nil) {
        if let time = time {
            let locator = makeLocator(forTime: time)
            currentLocation = locator
            delegate?.navigator(self, locationDidChange: locator)
        }

        makePlaybackInfo(forTime: time) { info in
            self.delegate?.navigator(self, playbackDidChange: info)
        }
    }

    /// A deadlock can occur when loading HTTP assets and creating the playback info from the main thread.
    /// To fix this, this is an asynchronous operation.
    private func makePlaybackInfo(forTime time: Double? = nil, completion: @escaping (MediaPlaybackInfo) -> Void) {
        DispatchQueue.global(qos: .userInteractive).async {
            let info = MediaPlaybackInfo(
                resourceIndex: self.resourceIndex,
                state: self.state,
                time: time ?? self.currentTime,
                duration: self.resourceDuration
            )

            DispatchQueue.main.async {
                completion(info)
            }
        }
    }

    private func makeLocator(forTime time: Double) -> Locator {
        let link = publication.readingOrder[resourceIndex]

        var progression: Double?
        if let duration = resourceDuration, duration > 0 {
            progression = resourceDuration.map { time / max($0, 1) }
        }

        var totalProgression: Double? = nil
        if let totalDuration = totalDuration, totalDuration > 0, let startingTime = resourceStartingTime {
            totalProgression = (startingTime + time) / totalDuration
        }

        return Locator(
            href: link.href,
            type: link.type ?? "audio/*",
            title: link.title,
            locations: Locator.Locations(
                fragments: ["t=\(time)"],
                progression: progression,
                totalProgression: totalProgression
            )
        )
    }

    // MARK: - Loaded Time Ranges

    private var lastLoadedTimeRanges: [Range<Double>] = []

    private lazy var loadedTimeRangesTimer = Timer.scheduledTimer(withTimeInterval: 0.5, repeats: true) { [weak self] timer in
        guard let self = self else {
            timer.invalidate()
            return
        }

        let ranges: [Range<Double>] = (self.player.currentItem?.loadedTimeRanges ?? [])
            .map { value in
                let range = value.timeRangeValue
                let start = range.start.secondsOrZero
                let duration = range.duration.secondsOrZero
                return start ..< (start + duration)
            }

        guard ranges != self.lastLoadedTimeRanges else {
            return
        }

        self.lastLoadedTimeRanges = ranges
        self.delegate?.navigator(self, loadedTimeRangesDidChange: ranges)
    }

    // MARK: - Navigator

    public private(set) var currentLocation: Locator?

    @discardableResult
    public func go(to locator: Locator, animated: Bool = false, completion: @escaping () -> Void = {}) -> Bool {
        guard let newResourceIndex = publication.readingOrder.firstIndex(withHREF: locator.href) else {
            return false
        }
        let link = publication.readingOrder[newResourceIndex]

        do {
            currentLocation = locator
            // Loads resource
            if player.currentItem == nil || resourceIndex != newResourceIndex {
                log(.info, "Starts playing \(link.href)")
                let asset = try mediaLoader.makeAsset(for: link)
                player.replaceCurrentItem(with: AVPlayerItem(asset: asset))
                resourceIndex = newResourceIndex
                loadedTimeRangesTimer.fire()
                delegate?.navigator(self, loadedTimeRangesDidChange: [])
            }

            // Seeks to time
<<<<<<< HEAD
            if let time = locator.time(forDuration: resourceDuration), time >= 0 {
                player.seek(to: CMTime(seconds: time, preferredTimescale: 1000)) { [weak self] finished in
                    if let self, let delegate = self.delegate {
                        delegate.navigator(self, didJumpTo: locator)
                    }
                    DispatchQueue.main.async(execute: completion)
                }
            } else {
=======
            let time = locator.time(forDuration: resourceDuration) ?? 0
            player.seek(to: CMTime(seconds: time, preferredTimescale: 1000)) { [weak self] finished in
                if let self = self, finished {
                    self.delegate?.navigator(self, didJumpTo: locator)
                }
>>>>>>> ce50635a
                DispatchQueue.main.async(execute: completion)
            }
            return true
        } catch {
            log(.error, error)
            return false
        }
    }

    @discardableResult
    public func go(to link: Link, animated: Bool = false, completion: @escaping () -> Void = {}) -> Bool {
        guard let locator = publication.locate(link) else {
            return false
        }
        return go(to: locator, animated: animated, completion: completion)
    }

    /// Indicates whether the navigator can go to the next content portion
    /// (e.g. page or audiobook resource).
    public var canGoForward: Bool {
        publication.readingOrder.indices.contains(resourceIndex + 1)
    }

    /// Indicates whether the navigator can go to the next content portion
    /// (e.g. page or audiobook resource).
    public var canGoBackward: Bool {
        publication.readingOrder.indices.contains(resourceIndex - 1)
    }

    @discardableResult
    public func goForward(animated: Bool = false, completion: @escaping () -> Void = {}) -> Bool {
        goToResourceIndex(resourceIndex + 1, animated: animated, completion: completion)
    }

    @discardableResult
    public func goBackward(animated: Bool = false, completion: @escaping () -> Void = {}) -> Bool {
        goToResourceIndex(resourceIndex - 1, animated: animated, completion: completion)
    }

    @discardableResult
    private func goToResourceIndex(_ index: Int, animated: Bool = false, completion: @escaping () -> Void = {}) -> Bool {
        guard publication.readingOrder.indices ~= index else {
            return false
        }
        return go(to: publication.readingOrder[index], animated: animated, completion: completion)
    }

    // MARK: - MediaNavigator

    public var currentTime: Double {
        player.currentTime().secondsOrZero
    }

    public var volume: Double {
        get { Double(player.volume) }
        set {
            assert(0 ... 1 ~= newValue)
            player.volume = Float(newValue)
        }
    }

    public var rate: Double = 1 {
        // We don't alias to `player.rate`, because it might be 0 when the player is paused. `rate`
        // is actually the default rate while playing.
        didSet {
            assert(rate >= 0)
            if state != .paused {
                player.rate = Float(rate)
            }
        }
    }

    public var state: MediaPlaybackState {
        MediaPlaybackState(player.timeControlStatus)
    }

    public func play() {
        AudioSession.shared.start(with: self, isPlaying: false)

        if player.currentItem == nil, let location = initialLocation {
            go(to: location)
        }
        player.playImmediately(atRate: Float(rate))
    }

    public func pause() {
        player.pause()
    }

    public func seek(to time: Double) {
        player.seek(to: CMTime(seconds: time, preferredTimescale: 1000))
    }

    public func seek(by delta: Double) {
        seek(to: currentTime + delta)
    }
}

private extension Locator {
    private static let timeFragmentRegex = try! NSRegularExpression(pattern: #"t=(\d+(?:\.\d+)?)"#)

    // FIXME: Should probably be in `Locator` itself.
    func time(forDuration duration: Double? = nil) -> Double? {
        if let progression = locations.progression, let duration = duration {
            return progression * duration
        } else {
            for fragment in locations.fragments {
                let range = NSRange(fragment.startIndex ..< fragment.endIndex, in: fragment)
                if let match = Self.timeFragmentRegex.firstMatch(in: fragment, range: range) {
                    let matchRange = match.range(at: 1)
                    if matchRange.location != NSNotFound, let range = Range(matchRange, in: fragment) {
                        return Double(fragment[range])
                    }
                }
            }
        }
        return nil
    }
}

private extension MediaPlaybackState {
    init(_ timeControlStatus: AVPlayer.TimeControlStatus) {
        switch timeControlStatus {
        case .paused:
            self = .paused
        case .waitingToPlayAtSpecifiedRate:
            self = .loading
        case .playing:
            self = .playing
        @unknown default:
            self = .loading
        }
    }
}

private extension CMTime {
    var secondsOrZero: Double {
        isNumeric ? seconds : 0
    }
}<|MERGE_RESOLUTION|>--- conflicted
+++ resolved
@@ -259,22 +259,11 @@
             }
 
             // Seeks to time
-<<<<<<< HEAD
-            if let time = locator.time(forDuration: resourceDuration), time >= 0 {
-                player.seek(to: CMTime(seconds: time, preferredTimescale: 1000)) { [weak self] finished in
-                    if let self, let delegate = self.delegate {
-                        delegate.navigator(self, didJumpTo: locator)
-                    }
-                    DispatchQueue.main.async(execute: completion)
-                }
-            } else {
-=======
             let time = locator.time(forDuration: resourceDuration) ?? 0
             player.seek(to: CMTime(seconds: time, preferredTimescale: 1000)) { [weak self] finished in
                 if let self = self, finished {
                     self.delegate?.navigator(self, didJumpTo: locator)
                 }
->>>>>>> ce50635a
                 DispatchQueue.main.async(execute: completion)
             }
             return true
