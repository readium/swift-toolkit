--- conflicted
+++ resolved
@@ -111,7 +111,7 @@
                 return
             }
 
-            let session = _AudioSession.shared
+            let session = AudioSession.shared
             switch player.timeControlStatus {
             case .paused:
                 session.user(self, didChangePlaying: false)
@@ -344,11 +344,7 @@
     }
 
     public func play() {
-<<<<<<< HEAD
-        AudioSession.shared.start(with: self)
-=======
-        _AudioSession.shared.start(with: self, isPlaying: false)
->>>>>>> 56366784
+        AudioSession.shared.start(with: self, isPlaying: false)
 
         if player.currentItem == nil, let location = initialLocation {
             go(to: location)
