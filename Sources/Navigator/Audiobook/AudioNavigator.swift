--- conflicted
+++ resolved
@@ -394,16 +394,8 @@
 
     public private(set) var currentLocation: Locator?
 
-<<<<<<< HEAD
     public func go(to locator: Locator, options: NavigatorGoOptions) async -> Bool {
-        guard let newResourceIndex = publication.readingOrder.firstIndex(withHREF: locator.href) else {
-=======
-    @discardableResult
-    public func go(to locator: Locator, animated: Bool = false, completion: @escaping () -> Void = {}) -> Bool {
-        let locator = publication.normalizeLocator(locator)
-
         guard let newResourceIndex = publication.readingOrder.firstIndexWithHREF(locator.href) else {
->>>>>>> 06dbf838
             return false
         }
         let link = publication.readingOrder[newResourceIndex]
