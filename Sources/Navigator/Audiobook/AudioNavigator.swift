--- conflicted
+++ resolved
@@ -199,13 +199,6 @@
 
     // MARK: - Loaded Time Ranges
 
-<<<<<<< HEAD
-    private lazy var loadedTimeRangesTimer = Timer.scheduledTimer(withTimeInterval: 0.5, repeats: true) { [weak self] _ in
-        self?.notifyLoadedTimeRanges()
-    }
-
-=======
->>>>>>> 3b5e7a66
     private var lastLoadedTimeRanges: [Range<Double>] = []
 
     private lazy var loadedTimeRangesTimer = Timer.scheduledTimer(withTimeInterval: 0.5, repeats: true) { [weak self] timer in
