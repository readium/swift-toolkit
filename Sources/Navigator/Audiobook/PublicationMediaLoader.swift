//
//  Copyright 2024 Readium Foundation. All rights reserved.
//  Use of this source code is governed by the BSD-style license
//  available in the top-level LICENSE file of the project.
//

import AVFoundation
import Foundation
import ReadiumShared

/// Serves `Publication`'s `Resource`s as an `AVURLAsset`.
///
/// Useful for local resources or when you need to customize the way HTTP requests are sent.
final class PublicationMediaLoader: NSObject, AVAssetResourceLoaderDelegate {
    public enum AssetError: LocalizedError {
        case invalidHREF(String)

        public var errorDescription: String? {
            switch self {
            case let .invalidHREF(href):
                return "Can't produce an URL to create an AVAsset for HREF \(href)"
            }
        }
    }

    private let publication: Publication

    init(publication: Publication) {
        self.publication = publication
    }

    private let queue = DispatchQueue(label: "org.readium.swift-toolkit.navigator.PublicationMediaLoader")

    /// Creates a new `AVURLAsset` to serve the given `link`.
    func makeAsset(for link: Link) throws -> AVURLAsset {
        let originalURL = link.url(relativeTo: publication.baseURL)
        guard var components = URLComponents(url: originalURL.url, resolvingAgainstBaseURL: true) else {
            throw AssetError.invalidHREF(link.href)
        }

        // If we don't use a custom scheme, the `AVAssetResourceLoaderDelegate` methods will never be called.
        components.scheme = schemePrefix + (components.scheme ?? "")
        guard let url = components.url else {
            throw AssetError.invalidHREF(link.href)
        }

        let asset = AVURLAsset(url: url)
        asset.resourceLoader.setDelegate(self, queue: queue)
        return asset
    }

    // MARK: - Resource Management

<<<<<<< HEAD
    private var resources: [HREF: (Link, Resource)] = [:]

    private func resource(forHREF href: HREF) -> (Link, Resource)? {
        if let res = resources[href] {
=======
    private var resources: [AnyURL: Resource] = [:]

    private func resource<T: URLConvertible>(forHREF href: T) -> Resource {
        let href = href.anyURL
        if let res = resources[equivalent: href] {
>>>>>>> 06dbf838
            return res
        }

        guard
            let link = publication.link(withHREF: href),
            let resource = publication.get(link)
        else {
            return nil
        }
        resources[href] = (link, resource)
        return (link, resource)
    }

    // MARK: - Requests Management

    private typealias CancellableRequest = (request: AVAssetResourceLoadingRequest, task: Task<Void, Never>)

    /// List of on-going loading requests.
    private var requests: [AnyURL: [CancellableRequest]] = [:]

    /// Adds a new loading request.
<<<<<<< HEAD
    private func registerRequest(_ request: AVAssetResourceLoadingRequest, task: Task<Void, Never>, for href: HREF) {
=======
    private func registerRequest<T: URLConvertible>(_ request: AVAssetResourceLoadingRequest, cancellable: Cancellable, for href: T) {
        let href = href.anyURL
>>>>>>> 06dbf838
        var reqs: [CancellableRequest] = requests[href] ?? []
        reqs.append((request, task))
        requests[href] = reqs
    }

    /// Terminates and removes the given loading request, cancelling it if necessary.
    private func finishRequest(_ request: AVAssetResourceLoadingRequest) {
        guard
            let href = request.request.url?.audioHREF,
            var reqs = requests[href],
            let index = reqs.firstIndex(where: { req, _ in req == request })
        else {
            return
        }

        let req = reqs.remove(at: index)
        req.task.cancel()

        if reqs.isEmpty {
            if let (_, res) = resources.removeValue(forKey: href) {
                res.close()
            }
            requests.removeValue(forKey: href)
        } else {
            requests[href] = reqs
        }
    }

    // MARK: - AVAssetResourceLoaderDelegate

    func resourceLoader(_ resourceLoader: AVAssetResourceLoader, shouldWaitForLoadingOfRequestedResource loadingRequest: AVAssetResourceLoadingRequest) -> Bool {
        guard
            let href = loadingRequest.request.url?.audioHREF,
            let (link, res) = resource(forHREF: href)
        else {
            return false
        }

        // According to https://jaredsinclair.com/2016/09/03/implementing-avassetresourceload.html, we should not
        // honor the `dataRequest` if there is a `contentInformationRequest`.
        //
        // > Warning: do not pass the two requested bytes of data to the loading request’s dataRequest. This will
        // > lead to an undocumented bug where no further loading requests will be made, stalling playback
        // > indefinitely.
        if let infoRequest = loadingRequest.contentInformationRequest {
            fillInfo(infoRequest, of: loadingRequest, using: res, link: link)
        } else if let dataRequest = loadingRequest.dataRequest {
            fillData(dataRequest, of: loadingRequest, using: res, link: link)
        }

        return true
    }

    private func fillInfo(_ infoRequest: AVAssetResourceLoadingContentInformationRequest, of request: AVAssetResourceLoadingRequest, using resource: Resource, link: Link) {
        infoRequest.isByteRangeAccessSupported = true
<<<<<<< HEAD
        infoRequest.contentType = link.mediaType?.uti
        // FIXME:
        // if case let .success(length) = resource.length {
        //     infoRequest.contentLength = Int64(length)
        // }
=======
        infoRequest.contentType = resource.link.mediaType?.uti
        if case let .success(length) = resource.length {
            infoRequest.contentLength = Int64(length)
        }
>>>>>>> 06dbf838
        request.finishLoading()
    }

    private func fillData(_ dataRequest: AVAssetResourceLoadingDataRequest, of request: AVAssetResourceLoadingRequest, using resource: Resource, link: Link) {
        let range: Range<UInt64> = UInt64(dataRequest.currentOffset) ..< (UInt64(dataRequest.currentOffset) + UInt64(dataRequest.requestedLength))

        let task = Task {
            let result = await resource.stream(
                range: range,
                consume: { dataRequest.respond(with: $0) }
            )
            switch result {
            case .success:
                request.finishLoading()
            case let .failure(error):
                request.finishLoading(with: error)
            }
            self.finishRequest(request)
        }

<<<<<<< HEAD
        registerRequest(request, task: task, for: link.href)
=======
        registerRequest(request, cancellable: cancellable, for: resource.link.url())
>>>>>>> 06dbf838
    }

    func resourceLoader(_ resourceLoader: AVAssetResourceLoader, didCancel loadingRequest: AVAssetResourceLoadingRequest) {
        finishRequest(loadingRequest)
    }
}

private let schemePrefix = "readium"

extension URL {
    var audioHREF: AnyURL? {
        guard let url = absoluteURL, url.scheme.rawValue.hasPrefix(schemePrefix) == true else {
            return nil
        }

        // The URL can be either:
        // * readium:relative/file.mp3
        // * readiumfile:///directory/local-file.mp3
        // * readiumhttp(s)://domain.com/external-file.mp3
        return AnyURL(string: url.string.removingPrefix(schemePrefix).removingPrefix(":"))
    }
}<|MERGE_RESOLUTION|>--- conflicted
+++ resolved
@@ -51,23 +51,16 @@
 
     // MARK: - Resource Management
 
-<<<<<<< HEAD
-    private var resources: [HREF: (Link, Resource)] = [:]
+    private var resources: [AnyURL: (Link, Resource)] = [:]
 
-    private func resource(forHREF href: HREF) -> (Link, Resource)? {
-        if let res = resources[href] {
-=======
-    private var resources: [AnyURL: Resource] = [:]
-
-    private func resource<T: URLConvertible>(forHREF href: T) -> Resource {
+    private func resource<T: URLConvertible>(forHREF href: T) -> (Link, Resource)? {
         let href = href.anyURL
         if let res = resources[equivalent: href] {
->>>>>>> 06dbf838
             return res
         }
 
         guard
-            let link = publication.link(withHREF: href),
+            let link = publication.linkWithHREF(href),
             let resource = publication.get(link)
         else {
             return nil
@@ -84,12 +77,8 @@
     private var requests: [AnyURL: [CancellableRequest]] = [:]
 
     /// Adds a new loading request.
-<<<<<<< HEAD
-    private func registerRequest(_ request: AVAssetResourceLoadingRequest, task: Task<Void, Never>, for href: HREF) {
-=======
-    private func registerRequest<T: URLConvertible>(_ request: AVAssetResourceLoadingRequest, cancellable: Cancellable, for href: T) {
+    private func registerRequest<T: URLConvertible>(_ request: AVAssetResourceLoadingRequest, task: Task<Void, Never>, for href: T) {
         let href = href.anyURL
->>>>>>> 06dbf838
         var reqs: [CancellableRequest] = requests[href] ?? []
         reqs.append((request, task))
         requests[href] = reqs
@@ -145,18 +134,11 @@
 
     private func fillInfo(_ infoRequest: AVAssetResourceLoadingContentInformationRequest, of request: AVAssetResourceLoadingRequest, using resource: Resource, link: Link) {
         infoRequest.isByteRangeAccessSupported = true
-<<<<<<< HEAD
         infoRequest.contentType = link.mediaType?.uti
         // FIXME:
         // if case let .success(length) = resource.length {
         //     infoRequest.contentLength = Int64(length)
         // }
-=======
-        infoRequest.contentType = resource.link.mediaType?.uti
-        if case let .success(length) = resource.length {
-            infoRequest.contentLength = Int64(length)
-        }
->>>>>>> 06dbf838
         request.finishLoading()
     }
 
@@ -177,11 +159,7 @@
             self.finishRequest(request)
         }
 
-<<<<<<< HEAD
-        registerRequest(request, task: task, for: link.href)
-=======
-        registerRequest(request, cancellable: cancellable, for: resource.link.url())
->>>>>>> 06dbf838
+        registerRequest(request, task: task, for: link.url())
     }
 
     func resourceLoader(_ resourceLoader: AVAssetResourceLoader, didCancel loadingRequest: AVAssetResourceLoadingRequest) {
