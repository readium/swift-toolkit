//
//  Copyright 2024 Readium Foundation. All rights reserved.
//  Use of this source code is governed by the BSD-style license
//  available in the top-level LICENSE file of the project.
//

import Foundation
import ReadiumShared
import UIKit
import WebKit

/// A view rendering a spread of resources with a fixed layout.
final class EPUBFixedSpreadView: EPUBSpreadView {
    /// Whether the host wrapper page is loaded or not. The wrapper page contains the iframe that will display the resource.
    private var isWrapperLoaded = false
    /// URL to load in the iframe once the wrapper page is loaded.
    private var urlToLoad: URL?

    private static let fixedScript = loadScript(named: "readium-fixed")

    required init(
        viewModel: EPUBNavigatorViewModel,
        spread: EPUBSpread,
        scripts: [WKUserScript],
        animatedLoad: Bool
    ) {
        var scripts = scripts
        scripts.append(WKUserScript(source: Self.fixedScript, injectionTime: .atDocumentStart, forMainFrameOnly: false))

        super.init(viewModel: viewModel, spread: spread, scripts: scripts, animatedLoad: animatedLoad)
    }

    override func setupWebView() {
        super.setupWebView()

        // Used to center the web view's content. Since the web view is centered by changing its frame directly, unclipping its bounds allows to see the overflowing content when zooming in.
        webView.clipsToBounds = false
        scrollView.clipsToBounds = false
        clipsToBounds = true

        // Required to have the page centered when zooming out. It also feels more natural.
        scrollView.bounces = true

        // Makes sure that we can see the superview's background color behind the iframe.
        webView.isOpaque = false
        webView.backgroundColor = UIColor.clear
        scrollView.backgroundColor = UIColor.clear

        // Loads the wrapper page into the web view.
        let spreadFile = "fxl-spread-\(spread.spread ? "two" : "one")"
        if
            let wrapperPageURL = Bundle.module.url(forResource: spreadFile, withExtension: "html", subdirectory: "Assets"),
            var wrapperPage = try? String(contentsOf: wrapperPageURL, encoding: .utf8)
        {
            wrapperPage = wrapperPage.replacingOccurrences(
                of: "{{ASSETS_URL}}",
                with: viewModel.useLegacySettings
                    ? "/r2-navigator/epub"
                    : viewModel.assetsURL.string
            )

            // The publication's base URL is used to make sure we can access the resources through the iframe with JavaScript.
            webView.loadHTMLString(wrapperPage, baseURL: viewModel.publicationBaseURL.url)
        }
    }

    override func layoutSubviews() {
        super.layoutSubviews()
        layoutSpread()
    }

    override func safeAreaInsetsDidChange() {
        super.safeAreaInsetsDidChange()
        layoutSpread()
    }

    /// Layouts the resource to fit its content in the bounds.
    private func layoutSpread() {
        guard isWrapperLoaded else {
            return
        }
        // Insets the bounds by the notch area (eg. iPhone X) to make sure that the content is not overlapped by the screen notch.
        let insets = notchAreaInsets
        let viewportSize = bounds.inset(by: insets).size

        webView.evaluateJavaScript("""
            spread.setViewport(
                {'width': \(Int(viewportSize.width)), 'height': \(Int(viewportSize.height))},
                {'top': \(Int(insets.top)), 'left': \(Int(insets.left)), 'bottom': \(Int(insets.bottom)), 'right': \(Int(insets.right))}
            );
        """)
    }

    override func loadSpread() {
        guard isWrapperLoaded else {
            return
        }
        Task {
            await super.evaluateScript("spread.load(\(spread.jsonString(forBaseURL: viewModel.publicationBaseURL)));")
        }
    }

    override func spreadDidLoad() {
        super.spreadDidLoad()

        for continuation in goToContinuations {
            continuation.resume()
        }
    }

<<<<<<< HEAD
    override func evaluateScript(_ script: String, inHREF href: String? = nil) async -> Result<Any, any Error> {
        let href = href ?? ""
=======
    override func evaluateScript(_ script: String, inHREF href: AnyURL? = nil, completion: ((Result<Any, any Error>) -> Void)? = nil) {
        let href = href?.string ?? ""
>>>>>>> 06dbf838
        let script = "spread.eval('\(href)', `\(script.replacingOccurrences(of: "\\", with: "\\\\").replacingOccurrences(of: "`", with: "\\`"))`);"
        return await super.evaluateScript(script)
    }

    override func convertPointToNavigatorSpace(_ point: CGPoint) -> CGPoint {
        CGPoint(
            x: point.x * scrollView.zoomScale - scrollView.contentOffset.x + webView.frame.minX,
            y: point.y * scrollView.zoomScale - scrollView.contentOffset.y + webView.frame.minY
        )
    }

    override func convertRectToNavigatorSpace(_ rect: CGRect) -> CGRect {
        var rect = rect
        rect.origin = convertPointToNavigatorSpace(rect.origin)
        rect.size = CGSize(
            width: rect.width * scrollView.zoomScale,
            height: rect.height * scrollView.zoomScale
        )
        return rect
    }

    override func webView(_ webView: WKWebView, didFinish navigation: WKNavigation!) {
        super.webView(webView, didFinish: navigation)

        if !isWrapperLoaded {
            isWrapperLoaded = true
            layoutSpread()
            loadSpread()
        }
    }

    // MARK: - Location and progression

    private var goToContinuations: [CheckedContinuation<Void, Never>] = []

    override func go(to location: PageLocation) async {
        // Fixed layout resources are always fully visible so we don't use the
        // location.

        if spreadLoaded {
            return
        } else {
            await withCheckedContinuation { continuation in
                goToContinuations.append(continuation)
            }
        }
    }
}<|MERGE_RESOLUTION|>--- conflicted
+++ resolved
@@ -108,13 +108,8 @@
         }
     }
 
-<<<<<<< HEAD
-    override func evaluateScript(_ script: String, inHREF href: String? = nil) async -> Result<Any, any Error> {
-        let href = href ?? ""
-=======
-    override func evaluateScript(_ script: String, inHREF href: AnyURL? = nil, completion: ((Result<Any, any Error>) -> Void)? = nil) {
+    override func evaluateScript(_ script: String, inHREF href: AnyURL? = nil) async -> Result<Any, any Error> {
         let href = href?.string ?? ""
->>>>>>> 06dbf838
         let script = "spread.eval('\(href)', `\(script.replacingOccurrences(of: "\\", with: "\\\\").replacingOccurrences(of: "`", with: "\\`"))`);"
         return await super.evaluateScript(script)
     }
