--- conflicted
+++ resolved
@@ -148,12 +148,8 @@
     }
 
     /// Evaluates the given JavaScript into the resource's HTML page.
-<<<<<<< HEAD
     @discardableResult
-    func evaluateScript(_ script: String, inHREF href: String? = nil) async -> Result<Any, Error> {
-=======
-    func evaluateScript(_ script: String, inHREF href: AnyURL? = nil, completion: ((Result<Any, Error>) -> Void)? = nil) {
->>>>>>> 06dbf838
+    func evaluateScript(_ script: String, inHREF href: AnyURL? = nil) async -> Result<Any, Error> {
         log(.debug, "Evaluate script: \(script)")
         return await withCheckedContinuation { continuation in
             webView.evaluateJavaScript(script) { res, error in
@@ -315,32 +311,16 @@
         false
     }
 
-<<<<<<< HEAD
     func findFirstVisibleElementLocator() async -> Locator? {
         let result = await evaluateScript("readium.findFirstVisibleLocator()")
         do {
             let resource = spread.leading
             let locator = try Locator(json: result.get())?
-                .copy(href: resource.href, type: resource.type ?? MediaType.xhtml.string)
+                .copy(href: resource.url(), mediaType: resource.mediaType ?? .xhtml)
             return locator
         } catch {
             log(.error, error)
             return nil
-=======
-    func findFirstVisibleElementLocator(completion: @escaping (Locator?) -> Void) {
-        evaluateScript("readium.findFirstVisibleLocator()") { result in
-            DispatchQueue.main.async {
-                do {
-                    let resource = self.spread.leading
-                    let locator = try Locator(json: result.get())?
-                        .copy(href: resource.url(), mediaType: resource.mediaType ?? .xhtml)
-                    completion(locator)
-                } catch {
-                    self.log(.error, error)
-                    completion(nil)
-                }
-            }
->>>>>>> 06dbf838
         }
     }
 
