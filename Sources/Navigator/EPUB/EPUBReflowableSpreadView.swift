//
//  Copyright 2024 Readium Foundation. All rights reserved.
//  Use of this source code is governed by the BSD-style license
//  available in the top-level LICENSE file of the project.
//

import Foundation
import ReadiumInternal
import ReadiumShared
import UIKit
import WebKit

/// A view rendering a spread of resources with a reflowable layout.
final class EPUBReflowableSpreadView: EPUBSpreadView {
    private var topConstraint: NSLayoutConstraint!
    private var bottomConstraint: NSLayoutConstraint!

    private static let reflowableScript = loadScript(named: "readium-reflowable")

    required init(
        viewModel: EPUBNavigatorViewModel,
        spread: EPUBSpread,
        scripts: [WKUserScript],
        animatedLoad: Bool
    ) {
        var scripts = scripts

        if viewModel.useLegacySettings {
            let layout = ReadiumCSSLayout(languages: viewModel.publication.metadata.languages, readingProgression: viewModel.readingProgression)
            scripts.append(WKUserScript(
                source: "window.readiumCSSBaseURL = '\(viewModel.assetsURL.resolve(layout.readiumCSSBasePath)!)'",
                injectionTime: .atDocumentStart,
                forMainFrameOnly: false
            ))
        }

        scripts.append(WKUserScript(source: Self.reflowableScript, injectionTime: .atDocumentStart, forMainFrameOnly: false))

        super.init(viewModel: viewModel, spread: spread, scripts: scripts, animatedLoad: animatedLoad)
    }

    override func setupWebView() {
        super.setupWebView()

        scrollView.bounces = false
        // Since iOS 16, the default value of alwaysBounceX seems to be true
        // for web views.
        scrollView.alwaysBounceVertical = false
        scrollView.alwaysBounceHorizontal = false

        scrollView.isPagingEnabled = !viewModel.scroll

        webView.translatesAutoresizingMaskIntoConstraints = false
        topConstraint = webView.topAnchor.constraint(equalTo: topAnchor)
        topConstraint.priority = .defaultHigh
        bottomConstraint = webView.bottomAnchor.constraint(equalTo: bottomAnchor)
        bottomConstraint.priority = .defaultHigh
        NSLayoutConstraint.activate([
            topConstraint, bottomConstraint,
            webView.leadingAnchor.constraint(equalTo: leadingAnchor),
            webView.trailingAnchor.constraint(equalTo: trailingAnchor),
        ])
    }

    override func safeAreaInsetsDidChange() {
        super.safeAreaInsetsDidChange()
        updateContentInset()
    }

    override func traitCollectionDidChange(_ previousTraitCollection: UITraitCollection?) {
        super.traitCollectionDidChange(previousTraitCollection)
        updateContentInset()
    }

    override func loadSpread() {
        guard spread.links.count == 1 else {
            log(.error, "Only one document at a time can be displayed in a reflowable spread")
            return
        }
        let link = spread.leading
        let url = viewModel.url(to: link)
        webView.load(URLRequest(url: url.url))
    }

    override func applySettings() {
        super.applySettings()

        applyLegacyUserSettingsStyle()

        // Disables paginated mode if scroll is on.
        scrollView.isPagingEnabled = !viewModel.scroll

        updateContentInset()
    }

    private func applyLegacyUserSettingsStyle() {
        guard viewModel.useLegacySettings else {
            return
        }

        let properties = viewModel.config.userSettings.userProperties.properties
        let propertiesScript = properties.reduce("") { script, property in
            let value: String = {
                // Scroll mode depends both on the user settings, and on the fact that VoiceOver is activated or not, so we need to generate the value dynamically.
                // FIXME: This would be handled in a better way by decoupling the user settings from the actual ReadiumCSS properties sent to the WebView, which should be private details of the EPUBNavigator implementation and not shared with the host app.
                if let switchable = property as? Switchable, property.name == ReadiumCSSName.scroll.rawValue {
                    return switchable.values[viewModel.scroll]!
                } else {
                    return property.toString()
                }
            }()
            return script + "readium.setProperty(\"\(property.name)\", \"\(value)\");\n"
        }
        Task {
            let res = await evaluateScript(propertiesScript)
            if case let .failure(error) = res {
                self.log(.error, error)
            }
        }
    }

    private func updateContentInset() {
        if viewModel.scroll {
            topConstraint.constant = 0
            bottomConstraint.constant = 0
            scrollView.contentInset = UIEdgeInsets(top: notchAreaInsets.top, left: 0, bottom: notchAreaInsets.bottom, right: 0)

        } else {
            let contentInset = viewModel.config.contentInset
            var insets = contentInset[traitCollection.verticalSizeClass]
                ?? contentInset[.regular]
                ?? contentInset[.unspecified]
                ?? (top: 0, bottom: 0)

            // Increases the insets by the notch area (eg. iPhone X) to make sure that the content is not overlapped by the screen notch.
            insets.top += notchAreaInsets.top
            insets.bottom += notchAreaInsets.bottom

            topConstraint.constant = insets.top
            bottomConstraint.constant = -insets.bottom
            scrollView.contentInset = .zero
        }
    }

    override func convertPointToNavigatorSpace(_ point: CGPoint) -> CGPoint {
        var point = point
        if viewModel.scroll {
            // Starting from iOS 12, the contentInset are not taken into account in the JS touch event.
            if #available(iOS 12.0, *) {
                if scrollView.contentOffset.x < 0 {
                    point.x += abs(scrollView.contentOffset.x)
                }
                if scrollView.contentOffset.y < 0 {
                    point.y += abs(scrollView.contentOffset.y)
                }
            } else {
                point.x += scrollView.contentInset.left
                point.y += scrollView.contentInset.top
            }
        }
        point.x += webView.frame.minX
        point.y += webView.frame.minY
        return point
    }

    override func convertRectToNavigatorSpace(_ rect: CGRect) -> CGRect {
        var rect = rect
        rect.origin = convertPointToNavigatorSpace(rect.origin)
        return rect
    }

    // MARK: - Location and progression

    override func progression<T>(in href: T) -> Double where T: URLConvertible {
        guard
            spread.leading.url().isEquivalentTo(href),
            let progression = progression
        else {
            return 0
        }
        return progression
    }

    override func spreadDidLoad() {
        Task {
            if let linkJSON = serializeJSONString(spread.leading.json) {
                await evaluateScript("readium.link = \(linkJSON);")
            }

            // FIXME: Better solution for delaying scrolling to pending location
            // This delay is used to wait for the web view pagination to settle and give the CSS and webview time to layout
            // correctly before attempting to scroll to the target progression, otherwise we might end up at the wrong spot.
            // 0.2 seconds seems like a good value for it to work on an iPhone 5s.
            try? await Task.sleep(seconds: 0.2)

            let location = pendingLocation
            await go(to: pendingLocation)

            // The rendering is sometimes very slow. So in case we don't show the first page of the resource, we add
            // a generous delay before showing the spread again.
            let delayed = !location.isStart
            try? await Task.sleep(seconds: delayed ? 0.3 : 0)

            self.showSpread()
        }
    }

    override func go(to direction: EPUBSpreadView.Direction, options: NavigatorGoOptions) async -> Bool {
        guard !viewModel.scroll else {
            return await super.go(to: direction, options: options)
        }

        let factor: CGFloat = {
            switch direction {
            case .left:
                return -1
            case .right:
                return 1
            }
        }()

        let offsetX = scrollView.bounds.width * factor
        var newOffset = scrollView.contentOffset
        newOffset.x += offsetX
        let rounded = round(newOffset.x / offsetX) * offsetX
        newOffset.x = rounded
        guard 0 ..< scrollView.contentSize.width ~= newOffset.x else {
            return false
        }

        scrollView.setContentOffset(newOffset, animated: options.animated)

        // This delay is only used when turning pages in a single resource if
        // the page turn is animated. The delay is roughly the length of the
        // animation.
        // FIXME: completion should be implemented using scroll view delegates
        try? await Task.sleep(seconds: 0.3)

        return true
    }

    // Location to scroll to in the resource once the page is loaded.
    private var pendingLocation: PageLocation = .start

    override func go(to location: PageLocation) async {
        guard spreadLoaded else {
            // Delays moving to the location until the document is loaded.
            pendingLocation = location
            return
        }

        switch location {
        case let .locator(locator):
            await go(to: locator)
        case .start:
            await scroll(toProgression: 0)
        case .end:
            await scroll(toProgression: 1)
        }
    }

<<<<<<< HEAD
    @discardableResult
    private func go(to locator: Locator) async -> Bool {
        guard ["", "#"].contains(locator.href) || spread.contains(href: locator.href) else {
=======
    private func go(to locator: Locator, completion: @escaping (Bool) -> Void) {
        guard ["", "#"].contains(locator.href.string) || spread.contains(href: locator.href) else {
>>>>>>> 06dbf838
            log(.warning, "The locator's href is not in the spread")
            return false
        }

        if locator.text.highlight != nil {
            return await scroll(toLocator: locator)
            // FIXME: find the first fragment matching a tag ID (need a regex)
        } else if let id = locator.locations.fragments.first, !id.isEmpty {
            return await scroll(toTagID: id)
        } else {
            let progression = locator.locations.progression ?? 0
            return await scroll(toProgression: progression)
        }
    }

    /// Scrolls at given progression (from 0.0 to 1.0)
    @discardableResult
    private func scroll(toProgression progression: Double) async -> Bool {
        guard progression >= 0, progression <= 1 else {
            log(.warning, "Scrolling to invalid progression \(progression)")
            return false
        }

        // Note: The JS layer does not take into account the scroll view's content inset. So it can't be used to reliably scroll to the top or the bottom of the page in scroll mode.
        if viewModel.scroll, [0, 1].contains(progression) {
            var contentOffset = scrollView.contentOffset
            contentOffset.y = (progression == 0)
                ? -scrollView.contentInset.top
                : (scrollView.contentSize.height - scrollView.bounds.height + scrollView.contentInset.bottom)
            scrollView.contentOffset = contentOffset
            return true
        } else {
            let dir = viewModel.readingProgression.rawValue
            await evaluateScript("readium.scrollToPosition(\'\(progression)\', \'\(dir)\')")
            return true
        }
    }

    /// Scrolls at the tag with ID `tagID`.
    @discardableResult
    private func scroll(toTagID tagID: String) async -> Bool {
        let result = await evaluateScript("readium.scrollToId(\'\(tagID)\');")
        switch result {
        case let .success(value):
            return (value as? Bool) ?? false
        case let .failure(error):
            log(.error, error)
            return false
        }
    }

    /// Scrolls at the snippet matching the given text context.
    @discardableResult
    private func scroll(toLocator locator: Locator) async -> Bool {
        guard let json = locator.jsonString else {
            return false
        }
        let result = await evaluateScript("readium.scrollToLocator(\(json));")
        switch result {
        case let .success(value):
            return (value as? Bool) ?? false
        case let .failure(error):
            log(.error, error)
            return false
        }
    }

    // MARK: - Progression

    // Current progression in the page.
    private var progression: Double?
    // To check if a progression change was cancelled or not.
    private var previousProgression: Double?

    // Called by the javascript code to notify that scrolling ended.
    private func progressionDidChange(_ body: Any) {
        guard spreadLoaded, let bodyString = body as? String, var newProgression = Double(bodyString) else {
            return
        }
        newProgression = min(max(newProgression, 0.0), 1.0)

        if previousProgression == nil {
            previousProgression = progression
        }
        progression = newProgression
    }

    @objc private func notifyPagesDidChange() {
        guard previousProgression != progression else {
            return
        }
        previousProgression = nil
        delegate?.spreadViewPagesDidChange(self)
    }

    // MARK: - Scripts

    override func registerJSMessages() {
        super.registerJSMessages()
        registerJSMessage(named: "progressionChanged") { [weak self] in self?.progressionDidChange($0) }
    }

    // MARK: - WKNavigationDelegate

    override func webView(_ webView: WKWebView, didFinish navigation: WKNavigation!) {
        super.webView(webView, didFinish: navigation)

        // Fixes https://github.com/readium/r2-navigator-swift/issues/141 by disabling the native
        // double-tap gesture.
        // It's an acceptable fix because reflowable resources are not supposed to handle double-tap
        // since there's no zooming capabilities. This doesn't prevent JavaScript to handle
        // double-tap manually.
        webView.removeDoubleTapGestureRecognizer()
    }

    // MARK: - UIScrollViewDelegate

    override func scrollViewDidScroll(_ scrollView: UIScrollView) {
        super.scrollViewDidScroll(scrollView)

        // Makes sure we always receive the "ending scroll" event.
        // ie. https://stackoverflow.com/a/1857162/1474476
        NSObject.cancelPreviousPerformRequests(withTarget: self, selector: #selector(notifyPagesDidChange), object: nil)
        perform(#selector(notifyPagesDidChange), with: nil, afterDelay: 0.3)
    }
}

/// Determines the Readium CSS stylesheets to use depending on the publication languages and
/// reading progression.
// FIXME: To move in a dedicated native Readium CSS module
private enum ReadiumCSSLayout: String {
    case ltr
    case rtl
    case cjkVertical
    case cjkHorizontal

    init(languages: [String], readingProgression: ReadingProgression) {
        let isCJK: Bool = {
            guard
                languages.count == 1,
                let language = languages.first?.split(separator: "-").first.map(String.init)?.lowercased()
            else {
                return false
            }
            return ["zh", "ja", "ko"].contains(language)
        }()

        switch readingProgression {
        case .rtl:
            self = isCJK ? .cjkVertical : .rtl
        case .ltr:
            self = isCJK ? .cjkHorizontal : .ltr
        }
    }

    var readiumCSSBasePath: RelativeURL {
        let folder: String = {
            switch self {
            case .ltr:
                return ""
            case .rtl:
                return "rtl/"
            case .cjkVertical:
                return "cjk-vertical/"
            case .cjkHorizontal:
                return "cjk-horizontal/"
            }
        }()
        return RelativeURL(string: "readium-css/\(folder)")!
    }

    func readiumCSSPath(for name: String) -> RelativeURL {
        readiumCSSBasePath.appendingPath("ReadiumCSS-\(name).css", isDirectory: false)
    }
}<|MERGE_RESOLUTION|>--- conflicted
+++ resolved
@@ -259,14 +259,9 @@
         }
     }
 
-<<<<<<< HEAD
     @discardableResult
     private func go(to locator: Locator) async -> Bool {
-        guard ["", "#"].contains(locator.href) || spread.contains(href: locator.href) else {
-=======
-    private func go(to locator: Locator, completion: @escaping (Bool) -> Void) {
         guard ["", "#"].contains(locator.href.string) || spread.contains(href: locator.href) else {
->>>>>>> 06dbf838
             log(.warning, "The locator's href is not in the spread")
             return false
         }
