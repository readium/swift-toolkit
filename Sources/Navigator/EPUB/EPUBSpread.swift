--- conflicted
+++ resolved
@@ -179,24 +179,16 @@
             return makeSpreads(for: links, index: index + 1, in: spreads)
         }
 
-<<<<<<< HEAD
-        /// Two resources are consecutive if their position hint
-        /// (Properties.Page) are paired according to the reading progression.
-        func areConsecutive(_ first: Link, _ second: Link) -> Bool {
+        /// Two resources are consecutive if their position hint (Properties.Page) are paired according to the reading progression.
+        func areConsecutive(_ first: Link, _ second: Link, index: Int) -> Bool {
+            guard index > 0 || first.properties.page != nil else {
+                return false
+            }
+
             // Here we use the default publication reading progression instead
             // of the custom one provided, otherwise the page position hints
             // might be wrong, and we could end up with only one-page spreads.
             switch publication.metadata.readingProgression {
-=======
-        /// Two resources are consecutive if their position hint (Properties.Page) are paired according to the reading progression.
-        func areConsecutive(_ first: Link, _ second: Link, index: Int) -> Bool {
-            guard index > 0 || first.properties.page != nil else {
-                return false
-            }
-
-            // Here we use the default publication reading progression instead of the custom one provided, otherwise the page position hints might be wrong, and we could end up with only one-page spreads.
-            switch publication.metadata.effectiveReadingProgression {
->>>>>>> 7f97ee46
             case .ltr, .ttb, .auto:
                 let firstPosition = first.properties.page ?? .left
                 let secondPosition = second.properties.page ?? .right
