--- conflicted
+++ resolved
@@ -224,27 +224,17 @@
         return positions[currentResourceIndex]
     }
 
-<<<<<<< HEAD
     public func go(to locator: Locator, options: NavigatorGoOptions) async -> Bool {
-        guard let index = publication.readingOrder.firstIndex(withHREF: locator.href) else {
-=======
-    public func go(to locator: Locator, animated: Bool, completion: @escaping () -> Void) -> Bool {
         let locator = publication.normalizeLocator(locator)
 
         guard let index = publication.readingOrder.firstIndexWithHREF(locator.href) else {
->>>>>>> 06dbf838
             return false
         }
         return await goToResourceAtIndex(index, options: options, isJump: true)
     }
 
-<<<<<<< HEAD
     public func go(to link: Link, options: NavigatorGoOptions) async -> Bool {
-        guard let index = publication.readingOrder.firstIndex(withHREF: link.href) else {
-=======
-    public func go(to link: Link, animated: Bool, completion: @escaping () -> Void) -> Bool {
         guard let index = publication.readingOrder.firstIndexWithHREF(link.url()) else {
->>>>>>> 06dbf838
             return false
         }
         return await goToResourceAtIndex(index, options: options, isJump: true)
