//
//  Copyright 2019 Readium Foundation. All rights reserved.
//  Use of this source code is governed by the BSD-style license
//  available in the top-level LICENSE file of the project.
//

import Foundation
import PDFKit
import UIKit
import R2Shared


public protocol PDFNavigatorDelegate: VisualNavigatorDelegate, SelectableNavigatorDelegate { }

/// A view controller used to render a PDF `Publication`.
@available(iOS 11.0, *)
open class PDFNavigatorViewController: UIViewController, VisualNavigator, SelectableNavigator, Configurable, Loggable {
    
    public struct Configuration {

        /// Initial set of setting preferences.
        public var preferences: PDFPreferences

        /// Provides default fallback values and ranges for the user settings.
        public var defaults: PDFDefaults

        /// Editing actions which will be displayed in the default text selection menu.
        ///
        /// The default set of editing actions is `EditingAction.defaultActions`.
        public var editingActions: [EditingAction]

        public init(
            preferences: PDFPreferences = PDFPreferences(),
            defaults: PDFDefaults = PDFDefaults(),
            editingActions: [EditingAction] = EditingAction.defaultActions
        ) {
            self.preferences = preferences
            self.defaults = defaults
            self.editingActions = editingActions
        }
    }
    
    enum Error: Swift.Error {
        /// The provided publication is restricted. Check that any DRM was
        /// properly unlocked using a Content Protection.
        case publicationRestricted

        case openPDFFailed
    }
    
    /// Whether the pages is always scaled to fit the screen, unless the user zoomed in.
    public var scalesDocumentToFit = true
    
    public weak var delegate: PDFNavigatorDelegate?
    public private(set) var pdfView: PDFDocumentView?

    private let publication: Publication
    private let initialLocation: Locator?
    private let config: Configuration
    private let editingActions: EditingActionsController
    /// Reading order index of the current resource.
    private var currentResourceIndex: Int?
    
    /// Holds the currently opened PDF Document.
    private let documentHolder = PDFDocumentHolder()
    
    /// Holds a reference to make sure it is not garbage-collected.
    private var tapGestureController: PDFTapGestureController?

<<<<<<< HEAD
    public convenience init(publication: Publication, initialLocation: Locator? = nil, editingActions: [EditingAction] = EditingAction.defaultActions) {
        self.init(publication: publication, initialLocation: initialLocation, config: Configuration(editingActions: editingActions))
    }

    public init(publication: Publication, initialLocation: Locator? = nil, config: Configuration) {
        assert(!publication.isRestricted, "The provided publication is restricted. Check that any DRM was properly unlocked using a Content Protection.")
=======
    private let server: HTTPServer?
    private let publicationEndpoint: HTTPServerEndpoint?
    private let publicationBaseURL: URL

    public convenience init(
        publication: Publication,
        initialLocation: Locator?,
        editingActions: [EditingAction] = EditingAction.defaultActions,
        httpServer: HTTPServer
    ) throws {
        guard !publication.isRestricted else {
            throw Error.publicationRestricted
        }

        let publicationEndpoint: HTTPServerEndpoint?
        let baseURL: URL
        if let url = publication.baseURL {
            publicationEndpoint = nil
            baseURL = url
        } else {
            let endpoint = UUID().uuidString
            publicationEndpoint = endpoint
            baseURL = try httpServer.serve(at: endpoint, publication: publication)
        }

        self.init(
            publication: publication,
            initialLocation: initialLocation,
            httpServer: httpServer,
            publicationEndpoint: publicationEndpoint,
            publicationBaseURL: baseURL,
            editingActions: editingActions
        )
    }

    @available(*, deprecated, message: "See the 2.5.0 migration guide to migrate the HTTP server")
    public convenience init(
        publication: Publication,
        initialLocation: Locator? = nil,
        editingActions: [EditingAction] = EditingAction.defaultActions
    ) {
        precondition(!publication.isRestricted, "The provided publication is restricted. Check that any DRM was properly unlocked using a Content Protection.")
        guard let baseURL = publication.baseURL else {
            preconditionFailure("No base URL provided for the publication. Add it to the HTTP server.")
        }
>>>>>>> bedc0080
        
        self.init(
            publication: publication,
            initialLocation: initialLocation,
            httpServer: nil,
            publicationEndpoint: nil,
            publicationBaseURL: baseURL,
            editingActions: editingActions
        )
    }

    private init(
        publication: Publication,
        initialLocation: Locator?,
        httpServer: HTTPServer?,
        publicationEndpoint: HTTPServerEndpoint?,
        publicationBaseURL: URL,
        editingActions: [EditingAction]
    ) {
        self.publication = publication
        self.initialLocation = initialLocation
<<<<<<< HEAD
        self.config = config
        self.editingActions = EditingActionsController(actions: config.editingActions, rights: publication.rights)

        self.settings = PDFSettings(
            preferences: config.preferences,
            defaults: config.defaults,
            metadata: publication.metadata
        )

=======
        self.server = httpServer
        self.publicationEndpoint = publicationEndpoint
        self.publicationBaseURL = URL(string: publicationBaseURL.absoluteString.addingSuffix("/"))!
        self.editingActions = EditingActionsController(actions: editingActions, rights: publication.rights)
        
>>>>>>> bedc0080
        super.init(nibName: nil, bundle: nil)
        
        self.editingActions.delegate = self
        
        // Wraps the PDF factories of publication services to return the currently opened document
        // held in `documentHolder` when relevant. This prevents opening several times the same
        // document, which is useful in particular with `LCPDFPositionService`.
        for service in publication.findServices(PDFPublicationService.self) {
            service.pdfFactory = CompositePDFDocumentFactory(factories: [
                documentHolder, service.pdfFactory
            ])
        }
    }
    
    public required init?(coder aDecoder: NSCoder) {
        fatalError("init(coder:) has not been implemented")
    }
    
    deinit {
        NotificationCenter.default.removeObserver(self)

        if let endpoint = publicationEndpoint {
            server?.remove(at: endpoint)
        }
    }

    open override func viewDidLoad() {
        super.viewDidLoad()

        view.backgroundColor = .black

        resetPDFView(at: initialLocation)

        editingActions.updateSharedMenuController()
    }

    open override func viewWillAppear(_ animated: Bool) {
        super.viewWillAppear(animated)
        
        // Hack to layout properly the first page when opening the PDF.
        if let pdfView = pdfView, scalesDocumentToFit {
            pdfView.scaleFactor = pdfView.minScaleFactor
            if let page = pdfView.currentPage {
                pdfView.go(to: page.bounds(for: pdfView.displayBox), on: page)
            }
        }
    }
    
    open override func viewDidAppear(_ animated: Bool) {
        super.viewDidAppear(animated)
        
        becomeFirstResponder()
    }

    open override func viewWillTransition(to size: CGSize, with coordinator: UIViewControllerTransitionCoordinator) {
        super.viewWillTransition(to: size, with: coordinator)
        
        if let pdfView = pdfView, scalesDocumentToFit {
            // Reset the PDF view to update the spread if needed.
            if settings.spread == .auto {
                // FIXME: Threshold
                resetPDFView(at: currentLocation)
            }

            // Makes sure that the PDF is always properly scaled down when rotating the screen, if the user didn't zoom in.
            let isAtMinScaleFactor = (pdfView.scaleFactor == pdfView.minScaleFactor)
            coordinator.animate(alongsideTransition: { _ in
                self.updateScaleFactors()
                if isAtMinScaleFactor {
                    pdfView.scaleFactor = pdfView.minScaleFactor
                }
            })
        }
    }
    
    open override var canBecomeFirstResponder: Bool { true }
    
    override open func pressesBegan(_ presses: Set<UIPress>, with event: UIPressesEvent?) {
        var didHandleEvent = false
        if (isFirstResponder) {
            for press in presses {
                if let event = KeyEvent(uiPress: press) {
                    delegate?.navigator(self, didPressKey: event)
                    didHandleEvent = true
                }
            }
        }
        
        if !didHandleEvent {
            super.pressesBegan(presses, with: event)
        }
    }
    
    override open func pressesEnded(_ presses: Set<UIPress>, with event: UIPressesEvent?) {
        var didHandleEvent = false
        if (isFirstResponder) {
            for press in presses {
                if let event = KeyEvent(uiPress: press) {
                    delegate?.navigator(self, didReleaseKey: event)
                    didHandleEvent = true
                }
            }
        }
        
        if !didHandleEvent {
            super.pressesEnded(presses, with: event)
        }
    }
    
    @available(iOS 13.0, *)
    open override func buildMenu(with builder: UIMenuBuilder) {
        editingActions.buildMenu(with: builder)
        super.buildMenu(with: builder)
    }

    private func resetPDFView(at locator: Locator?) {
        if let pdfView = pdfView {
            pdfView.removeFromSuperview()
            NotificationCenter.default.removeObserver(self)
        }

        currentResourceIndex = nil
        let pdfView = PDFDocumentView(frame: view.bounds, editingActions: editingActions)
        self.pdfView = pdfView
        pdfView.delegate = self
        pdfView.autoresizingMask = [.flexibleWidth, .flexibleHeight]
        view.addSubview(pdfView)

        tapGestureController = PDFTapGestureController(pdfView: pdfView, target: self, action: #selector(didTap))

        apply(settings: settings, to: pdfView)
        setupPDFView()

        NotificationCenter.default.addObserver(self, selector: #selector(pageDidChange), name: .PDFViewPageChanged, object: pdfView)
        NotificationCenter.default.addObserver(self, selector: #selector(selectionDidChange), name: .PDFViewSelectionChanged, object: pdfView)

        if let locator = locator {
            go(to: locator, isJump: false)
        } else if let link = publication.readingOrder.first {
            go(to: link, pageNumber: 0, isJump: false)
        } else {
            log(.error, "No initial location and empty reading order")
        }
    }

    private func apply(settings: PDFSettings, to pdfView: PDFView) {
        let isRTL = (settings.readingProgression == .rtl)

        pdfView.displaysAsBook = settings.offsetFirstPage

        let spread: Bool = {
            switch settings.spread {
            case .auto:
                return view.bounds.width > view.bounds.height
            case .never:
                return false
            case .always:
                return true
            }
        }()

        if settings.scroll {
            pdfView.displayDirection = settings.scrollAxis.displayDirection
            if spread && pdfView.displayDirection == .vertical {
                pdfView.displayMode = .twoUpContinuous
            } else {
                pdfView.displayMode = .singlePageContinuous
            }

        } else { // paginated
            if spread {
                pdfView.displayMode = .twoUp
            } else {
                pdfView.usePageViewController(true)
            }

            pdfView.displayDirection = .horizontal
        }

        var margins: UIEdgeInsets = .zero
        let pageSpacing = settings.pageSpacing
        if pdfView.displayDirection == .horizontal {
            if isRTL {
                margins.left = pageSpacing
            } else {
                margins.right = pageSpacing
            }
        } else {
            margins.bottom = pageSpacing
        }
        pdfView.pageBreakMargins = margins

        pdfView.displaysRTL = isRTL
        pdfView.displaysPageBreaks = true
        pdfView.autoScales = !scalesDocumentToFit

        if let scrollView = pdfView.firstScrollView {
            let showScrollbar = settings.visibleScrollbar
            scrollView.showsVerticalScrollIndicator = showScrollbar
            scrollView.showsHorizontalScrollIndicator = showScrollbar
        }
    }

    /// Override to customize the PDFDocumentView.
    open func setupPDFView() {
    }
    
    @objc private func didTap(_ gesture: UITapGestureRecognizer) {
        let point = gesture.location(in: view)
        delegate?.navigator(self, didTapAt: point)
    }
    
    @objc private func pageDidChange() {
        guard let locator = currentPosition else {
            return
        }
        delegate?.navigator(self, locationDidChange: locator)
    }

    @discardableResult
    private func go(to locator: Locator, isJump: Bool, completion: @escaping () -> Void = {}) -> Bool {
        guard let index = publication.readingOrder.firstIndex(withHREF: locator.href) else {
            return false
        }

        return go(
            to: publication.readingOrder[index],
            pageNumber: pageNumber(for: locator),
            isJump: isJump,
            completion: completion
        )
    }

    @discardableResult
    private func go(to link: Link, pageNumber: Int?, isJump: Bool, completion: @escaping () -> Void = {}) -> Bool {
        guard let pdfView = pdfView, let index = publication.readingOrder.firstIndex(of: link) else {
            return false
        }
        
        if currentResourceIndex != index {
            guard let url = link.url(relativeTo: publicationBaseURL),
                let document = PDFDocument(url: url) else
            {
                log(.error, "Can't open PDF document at \(link)")
                return false
            }
            
            currentResourceIndex = index
            documentHolder.set(document, at: link.href)
            pdfView.document = document
            updateScaleFactors()
        }
        
        guard let document = pdfView.document else {
            return false
        }
        if let pageNumber = pageNumber {
            let safePageNumber = min(max(0, pageNumber - 1), document.pageCount - 1)
            guard let page = document.page(at: safePageNumber) else {
                return false
            }
            pdfView.go(to: page)
        }
        if isJump, let delegate = delegate, let location = currentPosition {
            delegate.navigator(self, didJumpTo: location)
        }

        DispatchQueue.main.async(execute: completion)
        return true
    }
    
    private func updateScaleFactors() {
        guard let pdfView = pdfView, scalesDocumentToFit else {
            return
        }
        pdfView.minScaleFactor = pdfView.scaleFactorForSizeToFit
        pdfView.maxScaleFactor = 4.0
    }
    
    private func pageNumber(for locator: Locator) -> Int? {
        for fragment in locator.locations.fragments {
            // https://tools.ietf.org/rfc/rfc3778
            let optionalPageParam = fragment
                .components(separatedBy: CharacterSet(charactersIn: "&#"))
                .map { $0.components(separatedBy: "=") }
                .first { $0.first == "page" && $0.count == 2 }
            if let pageParam = optionalPageParam, let pageNumber = Int(pageParam[1]) {
                return pageNumber
            }
        }
        
        guard var position = locator.locations.position else {
            return nil
        }
        
        if
            publication.readingOrder.count > 1,
            let index = publication.readingOrder.firstIndex(withHREF: locator.href),
            let firstPosition = publication.positionsByReadingOrder[index].first?.locations.position
        {
            position = position - firstPosition + 1
        }
        
        return position
    }
    
    /// Returns the position locator of the current page.
    private var currentPosition: Locator? {
        guard
            let pdfView = pdfView,
            let currentResourceIndex = self.currentResourceIndex,
            let pageNumber = pdfView.currentPage?.pageRef?.pageNumber,
            publication.readingOrder.indices.contains(currentResourceIndex)
        else {
            return nil
        }
        let positions = publication.positionsByReadingOrder[currentResourceIndex]
        guard positions.count > 0, 1...positions.count ~= pageNumber else {
            return nil
        }

        return positions[pageNumber - 1]
    }


    // MARK: - Configurable

    public private(set) var settings: PDFSettings

    public func submitPreferences(_ preferences: PDFPreferences) {
        settings = PDFSettings(
            preferences: preferences,
            defaults: config.defaults,
            metadata: publication.metadata
        )
        if isViewLoaded {
            resetPDFView(at: currentLocation)
        }
    }

    public func editor(of preferences: PDFPreferences) -> PDFPreferencesEditor {
        PDFPreferencesEditor(
            initialPreferences: preferences,
            metadata: publication.metadata,
            defaults: config.defaults
        )
    }

    // MARK: - SelectableNavigator

    public var currentSelection: Selection? { editingActions.selection }

    public func clearSelection() {
        pdfView?.clearSelection()
    }


    // MARK: - User Selection

    @objc func selectionDidChange(_ note: Notification) {
        guard
            let pdfView = pdfView,
            let locator = currentLocation,
            let selection = pdfView.currentSelection,
            let text = selection.string,
            let page = selection.pages.first
        else {
            editingActions.selection = nil
            return
        }
        
        editingActions.selection = Selection(
            locator: locator.copy(text: { $0.highlight = text }),
            frame: pdfView.convert(selection.bounds(for: page), from: page)
                // Makes it slightly bigger to have more room when displaying a popover.
                .insetBy(dx: -8, dy: -8)
        )
    }

    @objc private func shareSelection(_ sender: Any?) {
        guard
            let pdfView = pdfView,
            let shareViewController = editingActions.makeShareViewController(from: pdfView)
        else {
            return
        }
        present(shareViewController, animated: true)
    }
    
    
    // MARK: - Navigator

    public var readingProgression: R2Shared.ReadingProgression {
        publication.metadata.effectiveReadingProgression
    }
    
    public var currentLocation: Locator? {
        currentPosition?.copy(text: { [weak self] in
            /// Adds some context for bookmarking
            if let page = self?.pdfView?.currentPage {
                $0 = .init(highlight: String(page.string?.prefix(280) ?? ""))
            }
        })
    }

    public func go(to locator: Locator, animated: Bool, completion: @escaping () -> Void) -> Bool {
        return go(to: locator, isJump: true, completion: completion)
    }
    
    public func go(to link: Link, animated: Bool, completion: @escaping () -> Void) -> Bool {
        return go(to: link, pageNumber: nil, isJump: true, completion: completion)
    }
    
    public func goForward(animated: Bool, completion: @escaping () -> Void) -> Bool {
        if let pdfView = pdfView, pdfView.canGoToNextPage {
            pdfView.goToNextPage(nil)
            DispatchQueue.main.async(execute: completion)
            return true
        }
        
        let nextIndex = (currentResourceIndex ?? -1) + 1
        guard publication.readingOrder.indices.contains(nextIndex),
            let nextPosition = publication.positionsByReadingOrder[nextIndex].first else
        {
            return false
        }
        return go(to: nextPosition, animated: animated, completion: completion)
    }
    
    public func goBackward(animated: Bool, completion: @escaping () -> Void) -> Bool {
        if let pdfView = pdfView, pdfView.canGoToPreviousPage {
            pdfView.goToPreviousPage(nil)
            DispatchQueue.main.async(execute: completion)
            return true
        }
        
        let previousIndex = (currentResourceIndex ?? 0) - 1
        guard publication.readingOrder.indices.contains(previousIndex),
            let previousPosition = publication.positionsByReadingOrder[previousIndex].first else
        {
            return false
        }
        return go(to: previousPosition, animated: animated, completion: completion)
    }
}

@available(iOS 11.0, *)
extension PDFNavigatorViewController: PDFViewDelegate {
    
    public func pdfViewWillClick(onLink sender: PDFView, with url: URL) {
        log(.debug, "Click URL: \(url)")
        
        let url = url.addingSchemeIfMissing("http")
        delegate?.navigator(self, presentExternalURL: url)
    }
    
    public func pdfViewParentViewController() -> UIViewController {
        return self
    }

}

@available(iOS 11.0, *)
extension PDFNavigatorViewController: EditingActionsControllerDelegate {
    
    func editingActionsDidPreventCopy(_ editingActions: EditingActionsController) {
        delegate?.navigator(self, presentError: .copyForbidden)
    }

    func editingActions(_ editingActions: EditingActionsController, shouldShowMenuForSelection selection: Selection) -> Bool {
        return delegate?.navigator(self, shouldShowMenuForSelection: selection) ?? true
    }

    func editingActions(_ editingActions: EditingActionsController, canPerformAction action: EditingAction, for selection: Selection) -> Bool {
        return delegate?.navigator(self, canPerformAction: action, for: selection) ?? true
    }
}

@available(iOS 11.0, *)
extension PDFNavigatorViewController: UIGestureRecognizerDelegate {

    public func gestureRecognizer(_ gestureRecognizer: UIGestureRecognizer, shouldRecognizeSimultaneouslyWith otherGestureRecognizer: UIGestureRecognizer) -> Bool {
        return true
    }
    
<<<<<<< HEAD
}

private extension Axis {
    var displayDirection: PDFDisplayDirection {
        switch self {
        case .vertical: return .vertical
        case .horizontal: return .horizontal
        }
    }
}

// MARK: - Deprecated

@available(iOS 11.0, *)
extension PDFNavigatorViewController {
    
    /// This initializer is deprecated.
    /// `license` is not needed anymore.
    @available(*, unavailable, renamed: "init(publication:initialLocation:editingActions:)")
    public convenience init(publication: Publication, license: DRMLicense?, initialLocation: Locator? = nil, editingActions: [EditingAction] = EditingAction.defaultActions) {
        self.init(publication: publication, initialLocation: initialLocation, editingActions: editingActions)
    }
    
=======
>>>>>>> bedc0080
}<|MERGE_RESOLUTION|>--- conflicted
+++ resolved
@@ -67,14 +67,6 @@
     /// Holds a reference to make sure it is not garbage-collected.
     private var tapGestureController: PDFTapGestureController?
 
-<<<<<<< HEAD
-    public convenience init(publication: Publication, initialLocation: Locator? = nil, editingActions: [EditingAction] = EditingAction.defaultActions) {
-        self.init(publication: publication, initialLocation: initialLocation, config: Configuration(editingActions: editingActions))
-    }
-
-    public init(publication: Publication, initialLocation: Locator? = nil, config: Configuration) {
-        assert(!publication.isRestricted, "The provided publication is restricted. Check that any DRM was properly unlocked using a Content Protection.")
-=======
     private let server: HTTPServer?
     private let publicationEndpoint: HTTPServerEndpoint?
     private let publicationBaseURL: URL
@@ -82,7 +74,7 @@
     public convenience init(
         publication: Publication,
         initialLocation: Locator?,
-        editingActions: [EditingAction] = EditingAction.defaultActions,
+        config: Configuration = .init(),
         httpServer: HTTPServer
     ) throws {
         guard !publication.isRestricted else {
@@ -106,7 +98,7 @@
             httpServer: httpServer,
             publicationEndpoint: publicationEndpoint,
             publicationBaseURL: baseURL,
-            editingActions: editingActions
+            config: config
         )
     }
 
@@ -120,7 +112,6 @@
         guard let baseURL = publication.baseURL else {
             preconditionFailure("No base URL provided for the publication. Add it to the HTTP server.")
         }
->>>>>>> bedc0080
         
         self.init(
             publication: publication,
@@ -128,7 +119,7 @@
             httpServer: nil,
             publicationEndpoint: nil,
             publicationBaseURL: baseURL,
-            editingActions: editingActions
+            config: Configuration(editingActions: editingActions)
         )
     }
 
@@ -138,27 +129,22 @@
         httpServer: HTTPServer?,
         publicationEndpoint: HTTPServerEndpoint?,
         publicationBaseURL: URL,
-        editingActions: [EditingAction]
+        config: Configuration
     ) {
         self.publication = publication
         self.initialLocation = initialLocation
-<<<<<<< HEAD
+        self.server = httpServer
+        self.publicationEndpoint = publicationEndpoint
+        self.publicationBaseURL = URL(string: publicationBaseURL.absoluteString.addingSuffix("/"))!
         self.config = config
         self.editingActions = EditingActionsController(actions: config.editingActions, rights: publication.rights)
-
+        
         self.settings = PDFSettings(
             preferences: config.preferences,
             defaults: config.defaults,
             metadata: publication.metadata
         )
-
-=======
-        self.server = httpServer
-        self.publicationEndpoint = publicationEndpoint
-        self.publicationBaseURL = URL(string: publicationBaseURL.absoluteString.addingSuffix("/"))!
-        self.editingActions = EditingActionsController(actions: editingActions, rights: publication.rights)
-        
->>>>>>> bedc0080
+        
         super.init(nibName: nil, bundle: nil)
         
         self.editingActions.delegate = self
@@ -644,7 +630,6 @@
         return true
     }
     
-<<<<<<< HEAD
 }
 
 private extension Axis {
@@ -654,20 +639,4 @@
         case .horizontal: return .horizontal
         }
     }
-}
-
-// MARK: - Deprecated
-
-@available(iOS 11.0, *)
-extension PDFNavigatorViewController {
-    
-    /// This initializer is deprecated.
-    /// `license` is not needed anymore.
-    @available(*, unavailable, renamed: "init(publication:initialLocation:editingActions:)")
-    public convenience init(publication: Publication, license: DRMLicense?, initialLocation: Locator? = nil, editingActions: [EditingAction] = EditingAction.defaultActions) {
-        self.init(publication: publication, initialLocation: initialLocation, editingActions: editingActions)
-    }
-    
-=======
->>>>>>> bedc0080
 }