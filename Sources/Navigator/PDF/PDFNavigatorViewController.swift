--- conflicted
+++ resolved
@@ -381,13 +381,9 @@
     }
 
     @discardableResult
-<<<<<<< HEAD
     private func go(to locator: Locator, isJump: Bool) async -> Bool {
-=======
-    private func go(to locator: Locator, isJump: Bool, completion: @escaping () -> Void = {}) -> Bool {
         let locator = publication.normalizeLocator(locator)
 
->>>>>>> 06dbf838
         guard let link = findLink(at: locator) else {
             return false
         }
@@ -432,7 +428,7 @@
             }
 
             currentResourceIndex = index
-            documentHolder.set(document, at: try! link.url())
+            documentHolder.set(document, at: link.url())
             pdfView.document = document
             updateScaleFactors()
         }
@@ -483,13 +479,8 @@
 
         if
             publication.readingOrder.count > 1,
-<<<<<<< HEAD
-            let index = publication.readingOrder.firstIndex(withHREF: locator.href),
+            let index = publication.readingOrder.firstIndexWithHREF(locator.href),
             let firstPosition = positions[index].first?.locations.position
-=======
-            let index = publication.readingOrder.firstIndexWithHREF(locator.href),
-            let firstPosition = publication.positionsByReadingOrder[index].first?.locations.position
->>>>>>> 06dbf838
         {
             position = position - firstPosition + 1
         }
