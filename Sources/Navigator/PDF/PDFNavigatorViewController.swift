//
//  PDFNavigatorViewController.swift
//  r2-navigator-swift
//
//  Created by Mickaël Menu on 05.03.19.
//
//  Copyright 2019 Readium Foundation. All rights reserved.
//  Use of this source code is governed by a BSD-style license which is detailed
//  in the LICENSE file present in the project repository where this source code is maintained.
//

import Foundation
import PDFKit
import UIKit
import R2Shared


public protocol PDFNavigatorDelegate: VisualNavigatorDelegate, SelectableNavigatorDelegate { }


/// A view controller used to render a PDF `Publication`.
@available(iOS 11.0, *)
<<<<<<< HEAD
open class PDFNavigatorViewController: UIViewController, VisualNavigator, PresentableNavigator, Loggable {
=======
open class PDFNavigatorViewController: UIViewController, VisualNavigator, SelectableNavigator, Loggable {
>>>>>>> b935dfd0
    
    enum Error: Swift.Error {
        case openPDFFailed
    }
    
    public struct Configuration {
        /// Initial presentation settings.
        public var settings: PresentationValues
        
        /// Default presentation settings.
        public var defaultSettings: PresentationValues
        
        /// Editing actions which will be displayed in the default text selection menu.
        ///
        /// The default set of editing actions is `EditingAction.defaultActions`.
        ///
        /// You can provide custom actions with `EditingAction(title: "Highlight", action: #selector(highlight:))`.
        /// Then, implement the selector in one of your classes in the responder chain. Typically, in the
        /// `UIViewController` wrapping the `PDFNavigatorViewController`.
        public var editingActions: [EditingAction]
        
        public init(
            settings: PresentationValues = PresentationValues(),
            defaultSettings: PresentationValues = PresentationValues(),
            editingActions: [EditingAction] = EditingAction.defaultActions
        ) {
            self.settings = settings
            self.defaultSettings = defaultSettings
            self.editingActions = editingActions
        }
    }
    
    /// Whether the pages is always scaled to fit the screen, unless the user zoomed in.
    public var scalesDocumentToFit = true
    
    public weak var delegate: PDFNavigatorDelegate?
    public private(set) var pdfView: PDFDocumentView?

    private let publication: Publication
    private let initialLocation: Locator?
    private let editingActions: EditingActionsController
    /// Reading order index of the current resource.
    private var currentResourceIndex: Int?
    
    /// Holds the currently opened PDF Document.
    private let documentHolder = PDFDocumentHolder()
    
    /// Holds a reference to make sure it is not garbage-collected.
    private var tapGestureController: PDFTapGestureController?
    
    private let config: Configuration

    public init(publication: Publication, initialLocation: Locator? = nil, config: Configuration = .init()) {
        assert(!publication.isRestricted, "The provided publication is restricted. Check that any DRM was properly unlocked using a Content Protection.")
        
        self.publication = publication
        self.initialLocation = initialLocation
        self.editingActions = EditingActionsController(actions: config.editingActions, rights: publication.rights)
        self.config = config
        
        self._presentation = MutableObservableVariable(PDFPresentation(
            publication: publication,
            settings: config.settings,
            defaults: config.defaultSettings,
            fallback: nil
        ))
        
        super.init(nibName: nil, bundle: nil)
        
        self.editingActions.delegate = self
        
        // Wraps the PDF factories of publication services to return the currently opened document
        // held in `documentHolder` when relevant. This prevents opening several times the same
        // document, which is useful in particular with `LCPDFPositionService`.
        for service in publication.findServices(PDFPublicationService.self) {
            service.pdfFactory = CompositePDFDocumentFactory(factories: [
                documentHolder, service.pdfFactory
            ])
        }
    }
    
    public required init?(coder aDecoder: NSCoder) {
        fatalError("init(coder:) has not been implemented")
    }
    
    deinit {
        NotificationCenter.default.removeObserver(self)
    }

    open override func viewDidLoad() {
        super.viewDidLoad()
  
        view.backgroundColor = .black
        
        resetPDFView(presentation: presentation.get(), at: initialLocation)

        editingActions.updateSharedMenuController()
    }
    
    func resetPDFView(presentation: Presentation, at locator: Locator?) {
        if let pdfView = pdfView {
            pdfView.removeFromSuperview()
            NotificationCenter.default.removeObserver(self)
        }
        
        currentResourceIndex = nil
        let pdfView = PDFDocumentView(frame: view.bounds, editingActions: editingActions)
        self.pdfView = pdfView
        pdfView.delegate = self
        pdfView.autoresizingMask = [.flexibleWidth, .flexibleHeight]
        view.addSubview(pdfView)
        
        tapGestureController = PDFTapGestureController(pdfView: pdfView, target: self, action: #selector(didTap))

        apply(presentation: presentation)
        setupPDFView()
        
        NotificationCenter.default.addObserver(self, selector: #selector(pageDidChange), name: .PDFViewPageChanged, object: pdfView)
        NotificationCenter.default.addObserver(self, selector: #selector(selectionDidChange), name: .PDFViewSelectionChanged, object: pdfView)

        if let locator = locator {
            go(to: locator)
        } else if let link = publication.readingOrder.first {
            go(to: link)
        } else {
            log(.error, "No initial location and empty reading order")
        }
    }

    open override func viewWillAppear(_ animated: Bool) {
        super.viewWillAppear(animated)
        
        // Hack to layout properly the first page when opening the PDF.
        if let pdfView = pdfView, scalesDocumentToFit {
            pdfView.scaleFactor = pdfView.minScaleFactor
            if let page = pdfView.currentPage {
                pdfView.go(to: page.bounds(for: pdfView.displayBox), on: page)
            }
        }
    }

    open override func viewWillTransition(to size: CGSize, with coordinator: UIViewControllerTransitionCoordinator) {
        super.viewWillTransition(to: size, with: coordinator)
        
        if let pdfView = pdfView, scalesDocumentToFit {
            // Makes sure that the PDF is always properly scaled down when rotating the screen, if the user didn't zoom in.
            let isAtMinScaleFactor = (pdfView.scaleFactor == pdfView.minScaleFactor)
            coordinator.animate(alongsideTransition: { _ in
                // Reset the PDF view to update the spread if it changes with the orientation
                let presentation = self.presentation.get()
                if presentation.values.spread == .landscape {
                    self.resetPDFView(presentation: presentation, at: self.currentLocation)
                }
                
                self.updateScaleFactors()
                if isAtMinScaleFactor {
                    pdfView.scaleFactor = pdfView.minScaleFactor
                }
            })
        }
    }

    /// Override to customize the PDFDocumentView.
    open func setupPDFView() {
    }
    
    @objc private func didTap(_ gesture: UITapGestureRecognizer) {
        let point = gesture.location(in: view)
        delegate?.navigator(self, didTapAt: point)
    }
    
    @objc private func pageDidChange() {
        guard let locator = currentPosition else {
            return
        }
        delegate?.navigator(self, locationDidChange: locator)
    }

    private func go(to link: Link, pageNumber: Int? = nil, completion: @escaping () -> Void) -> Bool {
        guard let pdfView = pdfView, let index = publication.readingOrder.firstIndex(of: link) else {
            return false
        }
        
        if currentResourceIndex != index {
            guard let url = link.url(relativeTo: publication.baseURL),
                  // FIXME: Reuse PDFDocument
                let document = PDFDocument(url: url) else
            {
                log(.error, "Can't open PDF document at \(link)")
                return false
            }
            
            currentResourceIndex = index
            documentHolder.set(document, at: link.href)
            
            pdfView.displaysAsBook = (publication.readingOrder.first?.properties.page == .center)
            pdfView.document = document
            updateScaleFactors()
        }
        
        guard let document = pdfView.document else {
            return false
        }
        if let pageNumber = pageNumber {
            let safePageNumber = min(max(0, pageNumber - 1), document.pageCount - 1)
            guard let page = document.page(at: safePageNumber) else {
                return false
            }
            pdfView.go(to: page)
        }
        DispatchQueue.main.async(execute: completion)
        return true
    }
    
    private func updateScaleFactors() {
        guard let pdfView = pdfView, scalesDocumentToFit else {
            return
        }
        pdfView.minScaleFactor = pdfView.scaleFactorForSizeToFit
        pdfView.maxScaleFactor = 4.0
    }
    
    private func pageNumber(for locator: Locator) -> Int? {
        for fragment in locator.locations.fragments {
            // https://tools.ietf.org/rfc/rfc3778
            let optionalPageParam = fragment
                .components(separatedBy: CharacterSet(charactersIn: "&#"))
                .map { $0.components(separatedBy: "=") }
                .first { $0.first == "page" && $0.count == 2 }
            if let pageParam = optionalPageParam, let pageNumber = Int(pageParam[1]) {
                return pageNumber
            }
        }
        
        guard var position = locator.locations.position else {
            return nil
        }
        
        if
            publication.readingOrder.count > 1,
            let index = publication.readingOrder.firstIndex(withHREF: locator.href),
            let firstPosition = publication.positionsByReadingOrder[index].first?.locations.position
        {
            position = position - firstPosition + 1
        }
        
        return position
    }
    
    /// Returns the position locator of the current page.
    private var currentPosition: Locator? {
        guard
            let pdfView = pdfView,
            let currentResourceIndex = self.currentResourceIndex,
            let pageNumber = pdfView.currentPage?.pageRef?.pageNumber,
            publication.readingOrder.indices.contains(currentResourceIndex)
        else {
            return nil
        }
        let positions = publication.positionsByReadingOrder[currentResourceIndex]
        guard positions.count > 0, 1...positions.count ~= pageNumber else {
            return nil
        }
        
        return positions[pageNumber - 1]
    }
    
    // MARK: – SelectableNavigator

    public var currentSelection: Selection? { editingActions.selection }

    public func clearSelection() {
        pdfView.clearSelection()
    }


    // MARK: - User Selection

    @objc func selectionDidChange(_ note: Notification) {
        guard
            let pdfView = pdfView,
            let locator = currentLocation,
            let selection = pdfView.currentSelection,
            let text = selection.string,
            let page = selection.pages.first
        else {
            editingActions.selection = nil
            return
        }
        
        editingActions.selection = Selection(
            locator: locator.copy(text: { $0.highlight = text }),
            frame: pdfView.convert(selection.bounds(for: page), from: page)
                // Makes it slightly bigger to have more room when displaying a popover.
                .insetBy(dx: -8, dy: -8)
        )
    }

    @objc private func shareSelection(_ sender: Any?) {
        guard
            let pdfView = pdfView,
            let shareViewController = editingActions.makeShareViewController(from: pdfView)
        else {
            return
        }
        present(shareViewController, animated: true)
    }
    
    
    // MARK: - Navigator
    
    public var currentLocation: Locator? {
        currentPosition?.copy(text: { [weak self] in
            /// Adds some context for bookmarking
            if let page = self?.pdfView?.currentPage {
                $0 = .init(highlight: String(page.string?.prefix(280) ?? ""))
            }
        })
    }

    public func go(to locator: Locator, animated: Bool, completion: @escaping () -> Void) -> Bool {
        guard let index = publication.readingOrder.firstIndex(withHREF: locator.href) else {
            return false
        }

        return go(
            to: publication.readingOrder[index],
            pageNumber: pageNumber(for: locator),
            completion: completion
        )
    }
    
    public func go(to link: Link, animated: Bool, completion: @escaping () -> Void) -> Bool {
        return go(to: Locator(link: link), animated: animated, completion: completion)
    }
    
    public func goForward(animated: Bool, completion: @escaping () -> Void) -> Bool {
        if let pdfView = pdfView, pdfView.canGoToNextPage {
            pdfView.goToNextPage(nil)
            DispatchQueue.main.async(execute: completion)
            return true
        }
        
        let nextIndex = (currentResourceIndex ?? -1) + 1
        guard publication.readingOrder.indices.contains(nextIndex),
            let nextPosition = publication.positionsByReadingOrder[nextIndex].first else
        {
            return false
        }
        return go(to: nextPosition, animated: animated, completion: completion)
    }
    
    public func goBackward(animated: Bool, completion: @escaping () -> Void) -> Bool {
        if let pdfView = pdfView, pdfView.canGoToPreviousPage {
            pdfView.goToPreviousPage(nil)
            DispatchQueue.main.async(execute: completion)
            return true
        }
        
        let previousIndex = (currentResourceIndex ?? 0) - 1
        guard publication.readingOrder.indices.contains(previousIndex),
            let previousPosition = publication.positionsByReadingOrder[previousIndex].first else
        {
            return false
        }
        return go(to: previousPosition, animated: animated, completion: completion)
    }
    
    // MARK: - Visual Navigator

    public var readingProgression: ReadingProgression {
        presentation.get().values.readingProgression ?? .ttb
    }
    
    // MARK: - Presentable Navigator
    
    public var presentation: ObservableVariable<Presentation> { _presentation }
    private let _presentation: MutableObservableVariable<Presentation>
    
    public func apply(presentationSettings settings: PresentationValues) {
        let presentation = _presentation.set {
            $0 = PDFPresentation(publication: publication, settings: settings, defaults: config.defaultSettings, fallback: $0)
        }
        if isViewLoaded {
            resetPDFView(presentation: presentation, at: currentLocation)
        }
    }
    
    private func apply(presentation: Presentation) {
        guard let pdfView = pdfView else {
            return
        }

        let readingProgression = (presentation.values.readingProgression ?? .ttb)
        
        let paginated = (presentation.values.overflow == .paginated)
        if paginated {
            let spread: Bool = {
                switch presentation.values.spread ?? .none {
                case .both:
                    return true
                case .landscape where view.bounds.width > view.bounds.height:
                    return true
                default:
                    return false
                }
            }()

            if spread {
                pdfView.displayMode = .twoUp
            } else {
                pdfView.usePageViewController(true)
            }
            
            switch readingProgression {
            case .ltr:
                pdfView.displayDirection = .horizontal
                pdfView.displaysRTL = false
            case .rtl:
                pdfView.displayDirection = .horizontal
                pdfView.displaysRTL = true
            case .btt:
                pdfView.displayDirection = .vertical
                pdfView.displaysRTL = true
            default:
                pdfView.displayDirection = .vertical
                pdfView.displaysRTL = false
            }
            
        } else {
            switch readingProgression {
            case .ltr, .rtl:
                pdfView.displayDirection = .horizontal
            default:
                pdfView.displayDirection = .vertical
            }
        }

        var margins: UIEdgeInsets = .zero
        if let pageSpacing = presentation.values.pageSpacing {
            let value = pageSpacing * 50
            switch readingProgression {
            case .ltr, .auto:
                margins.right = value
            case .rtl:
                margins.left = value
            case .ttb:
                margins.bottom = value
            case .btt:
                margins.top = value
            }
        }
        pdfView.pageBreakMargins = margins
        pdfView.displaysPageBreaks = true

        pdfView.autoScales = !scalesDocumentToFit
        
        if let scrollView = pdfView.firstScrollView {
            let showScrollbar = presentation.values.showScrollbar ?? true
            scrollView.showsVerticalScrollIndicator = showScrollbar
            scrollView.showsHorizontalScrollIndicator = showScrollbar
        }
    }
    
    private struct PDFPresentation: Presentation {
        
        private let overflows: [PresentationOverflow]
        private let readingProgressions: [ReadingProgression]
        private let spreads: [PresentationSpread]
        
        let values: PresentationValues
        
        init(publication: Publication, settings: PresentationValues, defaults: PresentationValues, fallback: Presentation?) {
            overflows = [ .paginated, .scrolled ]
            
            let overflow = overflows.firstIn(settings.overflow, fallback?.values.overflow.takeIf { _ in settings.overflow != nil })
                ?? overflows.firstIn(publication.metadata.presentation.overflow, defaults.overflow)
                ?? .scrolled
            
            let pageSpacing = [
                settings.pageSpacing,
                fallback?.values.pageSpacing.takeIf { _ in settings.pageSpacing != nil },
                defaults.pageSpacing
            ]
                .compactMap { $0 }
                .first { 0.0...1.0 ~= $0 } ?? 0
            
            readingProgressions = (overflow == .paginated)
                ? [ .ltr, .rtl, .ttb, .btt ]
                : [ .ltr, .ttb ]
            
            let readingProgression = readingProgressions.firstIn(settings.readingProgression, fallback?.values.readingProgression.takeIf { _ in settings.readingProgression != nil })
                ?? readingProgressions.firstIn(publication.metadata.readingProgression, defaults.readingProgression)
                ?? .ttb
            
            let showScrollbar = settings.showScrollbar
                ?? defaults.showScrollbar
                ?? (overflow == .scrolled)
            
            spreads = (overflow == .paginated)
                ? [ .none, .both, .landscape ]
                : [ .none ]
            
            let spread = spreads.firstIn(settings.spread, fallback?.values.spread.takeIf { _ in settings.spread != nil })
                ?? spreads.firstIn(publication.metadata.presentation.spread, defaults.spread)
                ?? .none
            
            values = PresentationValues(
                overflow: overflow,
                pageSpacing: pageSpacing,
                readingProgression: readingProgression,
                showScrollbar: showScrollbar,
                spread: spread
            )
        }
        
        func constraints(for key: PresentationKey) -> PresentationValueConstraints? {
            switch key {
            case .overflow:
                return EnumPresentationValueConstraints(supportedValues: overflows)
            case .readingProgression:
                return EnumPresentationValueConstraints(supportedValues: readingProgressions)
            case .pageSpacing:
                return RangePresentationValueConstraints(stepCount: 20)
            case .showScrollbar:
                return TypedPresentationValueConstraints<Bool>()
            case .spread:
                return EnumPresentationValueConstraints(supportedValues: spreads)
            default:
                return nil
            }
        }
        
        func label(for key: PresentationKey, value: AnyHashable) -> String? {
            switch key {
            case .pageSpacing:
                return (value as? Double).map { String._readium_localizedPercentage($0) }
            default:
                return nil
            }
        }
        
        func isActive(_ key: PresentationKey, for values: PresentationValues) -> Bool {
            return true
        }
        
        func activate(_ key: PresentationKey, in values: PresentationValues) throws -> PresentationValues {
            var values = values
            switch key {
            case .readingProgression:
                if [.btt, .rtl].contains(values.readingProgression) {
                    values.overflow = .paginated
                }
            case .spread:
                if [.both, .landscape].contains(values.spread) {
                    values.overflow = .paginated
                }
            default:
                break
            }
            
            return values
        }
    }
}

private extension Sequence where Element: Equatable {
    
    func firstIn(_ values: Element?...) -> Element? {
        values
            .compactMap { $0 }
            .first { contains($0) }
    }
}

@available(iOS 11.0, *)
extension PDFNavigatorViewController: PDFViewDelegate {
    
    public func pdfViewWillClick(onLink sender: PDFView, with url: URL) {
        log(.debug, "Click URL: \(url)")
        
        let url = url.addingSchemeIfMissing("http")
        delegate?.navigator(self, presentExternalURL: url)
    }
    
    public func pdfViewParentViewController() -> UIViewController {
        return self
    }

}

@available(iOS 11.0, *)
extension PDFNavigatorViewController: EditingActionsControllerDelegate {
    
    func editingActionsDidPreventCopy(_ editingActions: EditingActionsController) {
        delegate?.navigator(self, presentError: .copyForbidden)
    }

    func editingActions(_ editingActions: EditingActionsController, shouldShowMenuForSelection selection: Selection) -> Bool {
        return delegate?.navigator(self, shouldShowMenuForSelection: selection) ?? true
    }

    func editingActions(_ editingActions: EditingActionsController, canPerformAction action: EditingAction, for selection: Selection) -> Bool {
        return delegate?.navigator(self, canPerformAction: action, for: selection) ?? true
    }
}

@available(iOS 11.0, *)
extension PDFNavigatorViewController: UIGestureRecognizerDelegate {

    public func gestureRecognizer(_ gestureRecognizer: UIGestureRecognizer, shouldRecognizeSimultaneouslyWith otherGestureRecognizer: UIGestureRecognizer) -> Bool {
        return true
    }
    
}


// MARK: - Deprecated

@available(iOS 11.0, *)
extension PDFNavigatorViewController {
    
    /// This initializer is deprecated.
    /// `license` is not needed anymore.
    @available(*, unavailable, renamed: "init(publication:initialLocation:config:)")
    public convenience init(publication: Publication, license: DRMLicense?, initialLocation: Locator?, editingActions: [EditingAction]) {
        self.init(publication: publication, initialLocation: initialLocation, config: Configuration(editingActions: editingActions))
    }
    
    @available(*, deprecated, renamed: "init(publication:initialLocation:config:)")
    public convenience init(publication: Publication, initialLocation: Locator? = nil, editingActions: [EditingAction]) {
        self.init(publication: publication, initialLocation: initialLocation, config: Configuration(editingActions: editingActions))
    }
}<|MERGE_RESOLUTION|>--- conflicted
+++ resolved
@@ -20,11 +20,7 @@
 
 /// A view controller used to render a PDF `Publication`.
 @available(iOS 11.0, *)
-<<<<<<< HEAD
-open class PDFNavigatorViewController: UIViewController, VisualNavigator, PresentableNavigator, Loggable {
-=======
-open class PDFNavigatorViewController: UIViewController, VisualNavigator, SelectableNavigator, Loggable {
->>>>>>> b935dfd0
+open class PDFNavigatorViewController: UIViewController, VisualNavigator, PresentableNavigator, SelectableNavigator, Loggable {
     
     enum Error: Swift.Error {
         case openPDFFailed
@@ -297,7 +293,7 @@
     public var currentSelection: Selection? { editingActions.selection }
 
     public func clearSelection() {
-        pdfView.clearSelection()
+        pdfView?.clearSelection()
     }
 
 
