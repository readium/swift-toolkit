//
//  Copyright 2024 Readium Foundation. All rights reserved.
//  Use of this source code is governed by the BSD-style license
//  available in the top-level LICENSE file of the project.
//

import Foundation
import ReadiumGCDWebServer
import ReadiumShared
import UIKit

public enum GCDHTTPServerError: Error {
    case failedToStartServer(cause: Error)
    case serverNotStarted
    case invalidEndpoint(HTTPServerEndpoint)
    case nullServerURL
}

/// Implementation of `HTTPServer` using ReadiumGCDWebServer under the hood.
public class GCDHTTPServer: HTTPServer, Loggable {
    /// Shared instance of the HTTP server.
    public static let shared = GCDHTTPServer()

    /// The actual underlying HTTP server instance.
    private let server = ReadiumGCDWebServer()

    /// Mapping between endpoints and their handlers.
    private var handlers: [HTTPURL: HTTPRequestHandler] = [:]

    /// Mapping between endpoints and resource transformers.
    private var transformers: [HTTPURL: [ResourceTransformer]] = [:]

    private enum State {
        case stopped
        case started(port: UInt, baseURL: HTTPURL)
    }

    private var state: State = .stopped

    /// Dispatch queue to protect accesses to the handlers, transformers and
    /// state.
    private let queue = DispatchQueue(
        label: "org.readium.swift-toolkit.adapter.gcdwebserver",
        attributes: .concurrent
    )

    /// Creates a new instance of the HTTP server.
    ///
    /// - Parameter logLevel: See `ReadiumGCDWebServer.setLogLevel`.
    public init(logLevel: Int = 3) {
        ReadiumGCDWebServer.setLogLevel(Int32(logLevel))

        NotificationCenter.default.addObserver(self, selector: #selector(willEnterForeground), name: UIApplication.willEnterForegroundNotification, object: nil)

        server.addDefaultHandler(
            forMethod: "GET",
            request: ReadiumGCDWebServerRequest.self,
            asyncProcessBlock: { [weak self] request, completion in
                self?.handle(request: request, completion: completion)
            }
        )
    }

    deinit {
        NotificationCenter.default.removeObserver(self)
    }

    @objc private func willEnterForeground(_ notification: Notification) {
        // Restarts the server if it was stopped while the app was in the
        // background.
        queue.sync(flags: .barrier) {
            guard
                case let .started(port, _) = state,
                isPortFree(port)
            else {
                return
            }

            do {
                try startWithPort(server.port)
            } catch {
                log(.error, error)
            }
        }
    }

    private func handle(request: ReadiumGCDWebServerRequest, completion: @escaping ReadiumGCDWebServerCompletionBlock) {
        responseResource(for: request) { httpServerRequest, httpServerResponse, failureHandler in
            Task {
                let response: ReadiumGCDWebServerResponse
                let resource = httpServerResponse.resource

                func fail(_ error: ReadError) -> ReadiumGCDWebServerResponse {
                    self.log(.error, error)
                    failureHandler?(httpServerRequest, error)
                    return ReadiumGCDWebServerErrorResponse(
                        statusCode: 500,
                        error: error
                    )
                }

                switch await resource.estimatedLength() {
                case let .success(length):
                    if let length = length {
                        response = ResourceResponse(
                            resource: httpServerResponse.resource,
                            length: length,
                            range: request.hasByteRange() ? request.byteRange : nil,
                            mediaType: httpServerResponse.mediaType
                        )
                    } else {
                        response = fail(.unsupportedOperation(DebugError("Expected estimatedLength from Resource")))
                    }
                case let .failure(error):
                    response = fail(error)
                }

                completion(response) // goes back to ReadiumGCDWebServerConnection.m
            }
        }
    }

    private func responseResource(
        for request: ReadiumGCDWebServerRequest,
        completion: @escaping (HTTPServerRequest, HTTPServerResponse, HTTPRequestHandler.OnFailure?) -> Void
    ) {
        let completion = { request, resource, failureHandler in
            // Escape the queue to avoid deadlocks if something is using the
            // server in the handler.
            DispatchQueue.global().async {
                completion(request, resource, failureHandler)
            }
        }

        queue.async { [self] in
            guard let url = request.url.httpURL else {
                fatalError("Expected an HTTP URL")
            }

            func transform(resource: Resource, at endpoint: HTTPURL) -> Resource {
                guard let transformers = transformers[endpoint], !transformers.isEmpty else {
                    return resource
                }
                var resource = resource
                for transformer in transformers {
                    resource = transformer(url.anyURL, resource)
                }
                return resource
            }

            let pathWithoutAnchor = url.removingQuery().removingFragment()

            for (endpoint, handler) in handlers {
<<<<<<< HEAD
                let request: HTTPServerRequest
                if endpoint == pathWithoutAnchor {
                    request = HTTPServerRequest(url: url, href: nil)
=======
                if endpoint.isEquivalentTo(pathWithoutAnchor) {
                    let request = HTTPServerRequest(url: url, href: nil)
                    let resource = handler.onRequest(request)
                    completion(
                        request,
                        transform(resource: resource, at: endpoint),
                        handler.onFailure
                    )
                    return

>>>>>>> 06dbf838
                } else if let href = endpoint.relativize(url) {
                    request = HTTPServerRequest(url: url, href: href)
                } else {
                    continue
                }

                var response = handler.onRequest(request)
                response.resource = transform(resource: response.resource, at: endpoint)
                completion(request, response, handler.onFailure)
                return
            }

            log(.warning, "Resource not found for request \(request)")
            completion(
                HTTPServerRequest(url: url, href: nil),
                HTTPServerResponse(error: .notFound),
                nil
            )
        }
    }

    // MARK: HTTPServer

    public func serve(
        at endpoint: HTTPServerEndpoint,
        handler: HTTPRequestHandler
    ) throws -> HTTPURL {
        try queue.sync(flags: .barrier) {
            if case .stopped = state {
                try start()
            }

            let url = try url(for: endpoint)
            handlers[url] = handler
            return url
        }
    }

    public func transformResources(at endpoint: HTTPServerEndpoint, with transformer: @escaping ResourceTransformer) throws {
        try queue.sync(flags: .barrier) {
            let url = try url(for: endpoint)
            var trs = transformers[url] ?? []
            trs.append(transformer)
            transformers[url] = trs
        }
    }

    public func remove(at endpoint: HTTPServerEndpoint) throws {
        try queue.sync(flags: .barrier) {
            let url = try url(for: endpoint)
            handlers.removeValue(forKey: url)
            transformers.removeValue(forKey: url)
        }
    }

    private func url(for endpoint: HTTPServerEndpoint) throws -> HTTPURL {
        guard case let .started(port: _, baseURL: baseURL) = state else {
            throw GCDHTTPServerError.serverNotStarted
        }
        guard
            let endpointPath = RelativeURL(string: endpoint.addingSuffix("/")),
            let endpointURL = baseURL.resolve(endpointPath)
        else {
            throw GCDHTTPServerError.invalidEndpoint(endpoint)
        }
        return endpointURL
    }

    // MARK: Server lifecycle

    private func stop() {
        dispatchPrecondition(condition: .onQueueAsBarrier(queue))
        server.stop()
        state = .stopped
    }

    private func start() throws {
        func makeRandomPort() -> UInt {
            // https://en.wikipedia.org/wiki/Ephemeral_port#Range
            let lowerBound = 49152
            let upperBound = 65535
            return UInt(lowerBound + Int(arc4random_uniform(UInt32(upperBound - lowerBound))))
        }

        var attemptsLeft = 50
        while attemptsLeft > 0 {
            attemptsLeft -= 1

            do {
                try startWithPort(makeRandomPort())
                return
            } catch {
                log(.error, error)
                if attemptsLeft == 0 {
                    throw error
                }
            }
        }
    }

    private func startWithPort(_ port: UInt) throws {
        dispatchPrecondition(condition: .onQueueAsBarrier(queue))

        stop()

        do {
            try server.start(options: [
                ReadiumGCDWebServerOption_Port: port,
                ReadiumGCDWebServerOption_BindToLocalhost: true,
                // We disable automatically suspending the server in the
                // background, to be able to play audiobooks even with the
                // screen locked.
                ReadiumGCDWebServerOption_AutomaticallySuspendInBackground: false,
            ])
        } catch {
            throw GCDHTTPServerError.failedToStartServer(cause: error)
        }

        guard let baseURL = server.serverURL?.httpURL else {
            stop()
            throw GCDHTTPServerError.nullServerURL
        }

        state = .started(port: server.port, baseURL: baseURL)
    }

    /// Checks if the given port is already taken (presumabily by the server).
    /// Inspired by https://stackoverflow.com/questions/33086356/swift-2-check-if-port-is-busy
    private func isPortFree(_ port: UInt) -> Bool {
        let port = in_port_t(port)

        func getErrnoMessage() -> String {
            String(cString: UnsafePointer(strerror(errno)))
        }

        let socketDescriptor = socket(AF_INET, SOCK_STREAM, 0)
        if socketDescriptor == -1 {
            // Just in case, returns true to attempt restarting the server.
            return true
        }
        defer {
            Darwin.shutdown(socketDescriptor, SHUT_RDWR)
            close(socketDescriptor)
        }

        let addrSize = MemoryLayout<sockaddr_in>.size
        var addr = sockaddr_in()
        addr.sin_len = __uint8_t(addrSize)
        addr.sin_family = sa_family_t(AF_INET)
        addr.sin_port = Int(OSHostByteOrder()) == OSLittleEndian ? _OSSwapInt16(port) : port
        addr.sin_addr = in_addr(s_addr: inet_addr("0.0.0.0"))
        addr.sin_zero = (0, 0, 0, 0, 0, 0, 0, 0)
        var bindAddr = sockaddr()
        memcpy(&bindAddr, &addr, Int(addrSize))

        if Darwin.bind(socketDescriptor, &bindAddr, socklen_t(addrSize)) == -1 {
            // "Address already in use", the server is already started
            if errno == EADDRINUSE {
                return false
            }
        }

        // It might not actually be free, but we'll try to restart the server.
        return true
    }
}<|MERGE_RESOLUTION|>--- conflicted
+++ resolved
@@ -151,22 +151,9 @@
             let pathWithoutAnchor = url.removingQuery().removingFragment()
 
             for (endpoint, handler) in handlers {
-<<<<<<< HEAD
                 let request: HTTPServerRequest
-                if endpoint == pathWithoutAnchor {
+                if endpoint.isEquivalentTo(pathWithoutAnchor) {
                     request = HTTPServerRequest(url: url, href: nil)
-=======
-                if endpoint.isEquivalentTo(pathWithoutAnchor) {
-                    let request = HTTPServerRequest(url: url, href: nil)
-                    let resource = handler.onRequest(request)
-                    completion(
-                        request,
-                        transform(resource: resource, at: endpoint),
-                        handler.onFailure
-                    )
-                    return
-
->>>>>>> 06dbf838
                 } else if let href = endpoint.relativize(url) {
                     request = HTTPServerRequest(url: url, href: href)
                 } else {
