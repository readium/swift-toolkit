--- conflicted
+++ resolved
@@ -11,11 +11,9 @@
 #### Shared
 
 * Get the sanitized `Locator` text ready for user display with `locator.text.sanitized()`.
-<<<<<<< HEAD
-* Support for right-to-left PDF documents by extracting the reading progression from the `ViewerPreferences/Direction` metadata.
-=======
 * A new `Publication.conforms(to:)` API to identify the profile of a publication.
 * Support for the [`conformsTo` RWPM metadata](https://github.com/readium/webpub-manifest/issues/65), to identify the profile of a `Publication`.
+* Support for right-to-left PDF documents by extracting the reading progression from the `ViewerPreferences/Direction` metadata.
 
 ### Deprecated
 
@@ -23,7 +21,6 @@
 
 * `Publication.format` is now deprecated in favor of the new `Publication.conforms(to:)` API which is more accurate.
     * For example, replace `publication.format == .epub` with `publication.conforms(to: .epub)` before opening a publication with the `EPUBNavigatorViewController`.
->>>>>>> 9a6ed32f
 
 ### Fixed
 
