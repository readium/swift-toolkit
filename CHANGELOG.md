# Changelog

All notable changes to this project will be documented in this file. Take a look at [the migration guide](Documentation/Migration%20Guide.md) to upgrade between two major versions.

**Warning:** Features marked as *alpha* may change or be removed in a future release without notice. Use with caution.

## [Unreleased]

* The Readium toolkit now requires iOS 11.0+.

### Added

#### Navigator

* The `auto` spread setting is now available for fixed-layout EPUBs. It will display two pages in landscape and a single one in portrait.

### Fixed

#### Navigator

* Fixed the PDF `auto` spread setting and scaling pages when rotating the screen.
* Fixed navigating to the first chapter of an audiobook with a single resource (contributed by [@grighakobian](https://github.com/readium/swift-toolkit/pull/292)).
* Prevent auto-playing videos in EPUB publications.
* Fixed various memory leaks and data races.
* The `WKWebView` is now inspectable again with Safari starting from iOS 16.4.
* Fixed crash in the `PublicationSpeechSynthesizer` when closing the navigator without stopping it first.
* Fixed the audio session kept opened while the app is in the background and paused.
<<<<<<< HEAD
* [#309](https://github.com/readium/swift-toolkit/issues/309) Fixed restoring the EPUB location when the application was killed in the background (contributed by [@triin-ko](https://github.com/readium/swift-toolkit/pull/311)).

=======
* Fixed the **Attribute dir redefined** error when the EPUB resource already has a `dir` attribute.
>>>>>>> b80781a7

## [2.5.0]

### Added

#### Streamer

* Positions computation, TTS and search is now enabled for Readium Web Publications conforming to the [EPUB profile](https://readium.org/webpub-manifest/profiles/epub.html).

#### Navigator

* New `VisualNavigatorDelegate` APIs to handle keyboard events (contributed by [@lukeslu](https://github.com/readium/swift-toolkit/pull/267)).
    * This can be used to turn pages with the arrow keys, for example.
* [Support for custom fonts with the EPUB navigator](Documentation/Guides/EPUB%20Fonts.md).
* A brand new user preferences API for configuring the EPUB and PDF Navigators. This new API is easier and safer to use. To learn how to integrate it in your app, [please refer to the user guide](Documentation/Guides/Navigator%20Preferences.md) and [migration guide](Documentation/Migration%20Guide.md).
    * New EPUB user preferences:
        * `fontWeight` - Base text font weight.
        * `textNormalization` - Normalize font style, weight and variants, which improves accessibility.
        * `imageFilter` - Filter applied to images in dark theme (darken, invert colors)
        * `language` - Language of the publication content.
        * `readingProgression` - Direction of the reading progression across resources, e.g. RTL.
        * `typeScale` - Scale applied to all element font sizes.
        * `paragraphIndent` - Text indentation for paragraphs.
        * `paragraphSpacing` - Vertical margins for paragraphs.
        * `hyphens` - Enable hyphenation.
        * `ligatures` - Enable ligatures in Arabic.
    * New PDF user preferences:
        * `backgroundColor` - Background color behind the document pages.
        * `offsetFirstPage` - Indicate if the first page should be displayed in its own spread.
        * `pageSpacing` - Spacing between pages in points.
        * `readingProgression` - Direction of the reading progression across resources, e.g. RTL.
        * `scrollAxis` - Scrolling direction when `scroll` is enabled.
        * `scroll` - Indicate if pages should be handled using scrolling instead of pagination.
        * `spread` - Enable dual-page mode.
        * `visibleScrollbar` - Indicate whether the scrollbar should be visible while scrolling.
* The new `DirectionalNavigationAdapter` component helps you to turn pages with the arrows and space keyboard keys or taps on the edge of the screen.

### Deprecated

#### Streamer

* `PublicationServer` is deprecated. See the [the migration guide](Documentation/Migration%20Guide.md#2.5.0) to migrate the HTTP server.

#### Navigator

* The EPUB `UserSettings` component is deprecated and replaced by the new Preferences API. [Take a look at the user guide](Documentation/Guides/Navigator%20Preferences.md) and [migration guide](Documentation/Migration%20Guide.md).

### Changed

#### Navigator

* The `define` editing action replaces `lookup` on iOS 16+. When enabled, it will show both the "Look Up" and "Search Web" menu items.
* Prevent navigation in the EPUB while it is being loaded.

### Fixed

#### Navigator

* Fixed a race condition issue with the `AVTTSEngine`, when pausing utterances.
* Fixed crash with `PublicationSpeechSynthesizer`, when the currently played word cannot be resolved.
* Fixed EPUB tap event sent twice when using a mouse (e.g. on Apple Silicon or with a mouse on an iPad).


## [2.4.0]

### Added

#### Shared

* Support for the accessibility metadata in RWPM per [Schema.org Accessibility Properties for Discoverability Vocabulary](https://www.w3.org/2021/a11y-discov-vocab/latest/).
* [Extract the raw content (text, images, etc.) of a publication](Documentation/Guides/Content.md).

#### Navigator

* [A brand new text-to-speech implementation](Documentation/Guides/TTS.md).

#### Streamer

* Parse EPUB accessibility metadata ([see documentation](https://readium.org/architecture/streamer/parser/a11y-metadata-parsing)).

### Deprecated

#### Shared

* `Locator(link: Link)` is deprecated as it may create an incorrect `Locator` if the link `type` is missing.
    * Use `publication.locate(Link)` instead.

### Fixed

* [#244](https://github.com/readium/swift-toolkit/issues/244) Fixed build with Xcode 14 and Carthage/CocoaPods.

#### Navigator

* Fixed memory leaks in the EPUB and PDF navigators.
* [#61](https://github.com/readium/swift-toolkit/issues/61) Fixed serving EPUB resources when the HREF contains an anchor or query parameters.
* Performance issue with EPUB fixed-layout when spreads are enabled.
* Disable scrolling in EPUB fixed-layout resources, in case the viewport is incorrectly set.
* Fix vertically bouncing EPUB resources in iOS 16.

#### Streamer

* Fixed memory leak in the `PublicationServer`.

#### LCP

* The LCP authentication dialog is now fully localized and supports Dark Mode (contributed by [@openm1nd](https://github.com/readium/swift-toolkit/pull/50)).


## [2.3.0]

### Added

#### Shared

* Get the sanitized `Locator` text ready for user display with `locator.text.sanitized()`.
* A new `Publication.conforms(to:)` API to identify the profile of a publication.
* Support for the [`conformsTo` RWPM metadata](https://github.com/readium/webpub-manifest/issues/65), to identify the profile of a `Publication`.
* Support for right-to-left PDF documents by extracting the reading progression from the `ViewerPreferences/Direction` metadata.
* HTTP client:
    * A new `HTTPClient.download()` API to download HTTP resources to a temporary location.
    * `HTTPRequest` and `DefaultHTTPClient` take an optional `userAgent` property to customize the user agent. 

#### Navigator

* The new `NavigatorDelegate.navigator(_:didJumpTo:)` API is called every time the navigator jumps to an explicit location, which might break the linear reading progression.
    * For example, it is called when clicking on internal links or programmatically calling `Navigator.go(to:)`, but not when turning pages.
    * You can use this callback to implement a navigation history by differentiating between continuous and discontinuous moves.

### Deprecated

#### Shared

* `Publication.format` is now deprecated in favor of the new `Publication.conforms(to:)` API which is more accurate.
    * For example, replace `publication.format == .epub` with `publication.conforms(to: .epub)` before opening a publication with the `EPUBNavigatorViewController`.

### Changed

#### LCP

* The `LCPService` now uses a provided `HTTPClient` instance for all HTTP requests.

### Fixed

#### Navigator

* [#14](https://github.com/readium/swift-toolkit/issues/14) Backward compatibility (iOS 10+) of JavaScript files is now handled with Babel.
* Throttle the reload of EPUB spreads to avoid losing the position when the reader gets back to the foreground.

#### LCP

* Fixed the notification of acquisition progress.


## 2.2.0

### Added

#### Shared

* Support for Paragraph Margins user setting.

#### Navigator

* A new `translate` EPUB and PDF editing action is available for iOS 15.

### Fixed

#### Shared

* Improved performances of the search service used with EPUB.

#### Navigator

* Fixed turning pages of an EPUB reflowable resource with an odd number of columns. A virtual blank trailing column is appended to the resource when displayed as two columns.

## 2.1.1

### Fixed

#### LCP

* Fix crash using the default `LCPDialogViewController` with CocoaPods.


## 2.1.0

### Added

* Support for Swift Package Manager (contributed by [@stevenzeck](https://github.com/stevenzeck)).

#### Shared

* (*alpha*) A new Publication `SearchService` to search through the resources' content with a default implementation `StringSearchService`.
* `Link` objects from archive-based publication assets (e.g. an EPUB/ZIP) have additional properties for entry metadata.
    ```json
    "properties" {
        "archive": {
            "entryLength": 8273,
            "isEntryCompressed": true
        }
    }
    ```
* New `UserProperties.removeProperty(forReference:)` API to remove unwanted Readium CSS properties (contributed by [@ettore](https://github.com/readium/r2-shared-swift/pull/157)).

#### Navigator

* EPUB navigator:
    * The EPUB navigator is now able to navigate to a `Locator` using its `text` context. This is useful for search results or highlights missing precise locations.
    * New `EPUBNavigatorViewController.evaluateJavaScript()` API to run a JavaScript on the currently visible HTML resource.
    * New `userSettings` property for `EPUBNavigatorViewController.Configuration` to set the default user settings values (contributed by [@ettore](https://github.com/readium/r2-navigator-swift/pull/191)).
    * You can provide custom editing actions for the text selection menu (contributed by [@cbaltzer](https://github.com/readium/r2-navigator-swift/pull/181)).
        1. Create a custom action with, for example: `EditingAction(title: "Highlight", action: #selector(highlight:))`
        2. Then, implement the selector in one of your classes in the responder chain. Typically, in the `UIViewController` wrapping the navigator view controller.
        ```swift
        class EPUBViewController: UIViewController {
            init(publication: Publication) {
                var config = EPUBNavigatorViewController.Configuration()
                config.editingActions.append(EditingAction(title: "Highlight", action: #selector(highlight)))
                let navigator = EPUBNavigatorViewController(publication: publication, config: config)
            }

            @objc func highlight(_ sender: Any) {}
        }
        ```
* New `SelectableNavigator` protocol for navigators supporting user selection.
    * Get or clear the current selection.
    * Implement `navigator(_:canPerformAction:for:)` to validate each editing action for the current selection. For example, to make sure the selected text is not too large for a definition look up.
    * Implement `navigator(_:shouldShowMenuForSelection:)` to override the default edit menu (`UIMenuController`) with a custom selection pop-up.
* (*alpha*) Support for the [Decorator API](https://github.com/readium/architecture/pull/160) to draw user interface elements over a publication's content.
    * This can be used to render highlights over a text selection, for example.
    * For now, only the EPUB navigator implements `DecorableNavigator`. You can implement custom decoration styles with `HTMLDecorationTemplate`.
* (*alpha*) A new navigator for audiobooks.
  * The navigator is chromeless, so you will need to provide your own user interface.

### Deprecated

#### Navigator

* Removed `navigator(_:userContentController:didReceive:)` which is actually not needed since you can provide your own `WKScriptMessageHandler` to `WKUserContentController`.

### Changed

#### Streamer

* The default EPUB positions service now uses the archive entry length when available. [This is similar to how Adobe RMSDK generates page numbers](https://github.com/readium/architecture/issues/123).
    * To use the former strategy, create the `Streamer` with: `Streamer(parsers: [EPUBParser(reflowablePositionsStrategy: .originalLength(pageLength: 1024))])`

### Fixed

#### Streamer

* [#208](https://github.com/readium/r2-streamer-swift/issues/208) Crash when reading obfuscated EPUB resources with an empty publication identifier.

#### Navigator

* Fixed receiving `EPUBNavigatorDelegate.navigator(_:setupUserScripts:)` for the first web view.
* [r2-testapp-swift#343](https://github.com/readium/r2-testapp-swift/issues/343) Fixed hiding "Share" editing action (contributed by [@rocxteady](https://github.com/readium/r2-navigator-swift/pull/149)).


## 2.0.1

### Fixed

#### Shared

* [#139](https://github.com/readium/r2-shared-swift/pull/139) Compile error with Xcode 12.4


## 2.0.0

### Deprecated

* All APIs deprecated in previous versions are now unavailable.

#### Shared

* `DownloadSession` is deprecated and will be removed in the next major version. Please migrate to your own download solution.


## 2.0.0-beta.2

### Added

#### Shared

* `Resource` has a new API to perform progressive asynchronous reads. This is useful when streaming a resource.
* `HTTPFetcher` is a new publication fetcher able to serve remote resources through HTTP.
    * The actual HTTP requests are performed with an instance of `HTTPClient`.
* `HTTPClient` is a new protocol exposing a high level API to perform HTTP requests.
    * It supports simple fetches but also progressive downloads.
    * `DefaultHTTPClient` is an implementation of `HTTPClient` using standard `URLSession` APIs. You can use its delegate to customize how requests are created and even recover from errors, e.g. to implement Authentication for OPDS.
    * You can provide your own implementation of `HTTPClient` to Readium APIs if you prefer to use a third-party networking library.
* `PublicationServiceContext` now holds a weak reference to the parent `Publication`. This can be used to access other services from a given `PublicationService` implementation.
* The default `LocatorService` implementation can be used to get a `Locator` from a global progression in the publication.
    * `publication.locate(progression: 0.5)`

#### Streamer

* `Streamer` takes a new optional `HTTPClient` dependency to handle HTTP requests.

#### Navigator

* New `EPUBNavigatorDelegate` APIs to inject custom JavaScript.
  * Override `navigator(_:setupUserScripts:)` to register additional user script to the `WKUserContentController` of each web view.
  * Override `navigator(_:userContentController:didReceive:)` to receive callbacks from your scripts.

### Changed

#### Shared

* The `Archive` API now supports resource ownership at the entry level.
    * The default ZIP implementation takes advantage of this by opening a new ZIP stream for each resource to be served. This improves performances and memory safety.

#### Streamer

* The HTTP server now requests that publication resources are not cached by browsers.
  * Caching poses a security risk for protected publications.

#### LCP

* We removed the dependency to the private `R2LCPClient.framework`, which means:
    * Now `r2-lcp-swift` works as a Carthage dependency, no need to use a submodule anymore.
    * You do not need to modify `r2-lcp-swift`'s `Cartfile` anymore to add the private `liblcp` dependency.
    * However, you must provide a facade to `LCPService` (see [README](README.md) for an example implementation).
* The Renew Loan API got revamped to better support renewal through a web page.
    * You will need to implement `LCPRenewDelegate` to coordinate the UX interaction.
    * Readium ships with a default implementation `LCPDefaultRenewDelegate` to handle web page renewal with `SFSafariViewController`.

### Fixed

#### Shared

* Improved performances when reading consecutive ranges of a deflated ZIP entry.
* HREF normalization when a resource path contains special characters.

#### Navigator

* Optimized performances of preloaded EPUB resources.

#### LCP

* Fixed really slow opening of large PDF documents.


## 2.0.0-beta.1

### Added

#### Shared

* `PublicationAsset` is a new protocol which can be used to open a publication from various medium, such as a file, a remote URL or a custom source.
  * `File` was replaced by `FileAsset`, which implements `PublicationAsset`.

### Changed

#### Shared

* `Format` got merged into `MediaType`, to simplify the media type APIs.
  * You can use `MediaType.of()` to sniff the type of a file or bytes.
  * `MediaType` has now optional `name` and `fileExtension` properties.
  * Some publication formats can be represented by several media type aliases. Using `mediaType.canonicalized` will give you the canonical media type to use, for example when persisting the file type in a database. All Readium APIs are already returning canonical media types, so it only matters if you create a `MediaType` yourself from its string representation.
* `ContentLayout` is deprecated, use `publication.metadata.effectiveReadingProgression` to determine the reading progression of a publication instead.

#### Streamer

* `Streamer` is now expecting a `PublicationAsset` instead of a `File`. You can create custom implementations of
`PublicationAsset` to open a publication from different medium, such as a file, a remote URL, in-memory bytes, etc.
  * `FileAsset` can be used to replace `File` and provides the same behavior.

### Fixed

#### Navigator

* EPUBs declaring multiple languages were laid out from right to left if the first language had an RTL reading
progression. Now if no reading progression is set, the `effectiveReadingProgression` will be LTR.


## 2.0.0-alpha.2

### Added

#### Shared

* The [Publication Services API](https://readium.org/architecture/proposals/004-publication-helpers-services) allows to extend a `Publication` with custom implementations of known services. This version ships with a few predefined services:
  * `PositionsService` provides a list of discrete locations in the publication, no matter what the original format is.
  * `CoverService` provides an easy access to a bitmap version of the publication cover.
* The [Composite Fetcher API](https://readium.org/architecture/proposals/002-composite-fetcher-api) can be used to extend the way publication resources are accessed.
* Support for exploded directories for any archive-based publication format.
* [Content Protection](https://readium.org/architecture/proposals/006-content-protection) handles DRM and other format-specific protections in a more systematic way.
  * LCP now ships an `LCPContentProtection` implementation to be plugged into the `Streamer`.
  * You can add custom `ContentProtection` implementations to support other DRMs by providing an instance to the `Streamer`.
* A new `LinkRelation` type to represent link relations, instead of using raw strings.
  * This will improve code safety through type checking and enable code completion.
  * Since `LinkRelation` conforms to `ExpressibleByStringLiteral`, you can continue using raw strings in the API. However, migrating your code is recommended, e.g. `links.first(withRel: .cover)`.
  * Known link relations (including from OPDS specifications) are available under the `LinkRelation` namespace. You can easily add custom relations to the namespace by declaring `static` properties in a `LinkRelation` extension.

#### Streamer

* [Streamer API](https://readium.org/architecture/proposals/005-streamer-api) offers a simple interface to parse a publication and replace standalone parsers.
* A generic `ImageParser` for bitmap-based archives (CBZ or exploded directories) and single image files.
* A generic `AudioParser` for audio-based archives (Zipped Audio Book or exploded directories) and single audio files.

#### Navigator

* Support for the new `Publication` model using the [Content Protection](https://readium.org/architecture/proposals/006-content-protection) for DRM rights and the [Fetcher](https://readium.org/architecture/proposals/002-composite-fetcher-api) for resource access.
  * This replaces the `Container` and `DRMLicense` objects which were needed by the navigator before.

#### LCP

* LCP implementation of the [Content Protection API](https://readium.org/architecture/proposals/006-content-protection) to work with the new [Streamer API](https://readium.org/architecture/proposals/005-streamer-api).
  * It is highly recommended that you upgrade to the new `Streamer` API to open publications, which will simplify DRM unlocking.
* Two default implementations of `LCPAuthenticating`:
  * `LCPDialogAuthentication` to prompt the user for its passphrase with the official LCP dialog.
  * `LCPPassphraseAuthentication` to provide directly a passphrase, pulled for example from a database or a web service.
* `LCPService.acquirePublication()` is a new API to acquire a publication from a standalone license. Compared to the former `importPublication()`:
  * It doesn't require the passphrase, to allow bulk imports.
  * It can be cancelled by calling `cancel()` on the returned `LCPAcquisition` object.
* `LCPService.isLCPProtected()` provides a way to check if a file is protected with LCP.

### Changed

#### Shared

* [The `Publication` and `Container` types were merged together](https://readium.org/architecture/proposals/003-publication-encapsulation) to offer a single interface to a publication's resources.
  * Use `publication.get()` to read the content of a resource, such as the cover. It will automatically be decrypted if a `ContentProtection` was attached to the `Publication`.

#### Streamer

* `Container` and `ContentFilters` were replaced by a shared implementation of a [`Fetcher`](https://readium.org/architecture/proposals/002-composite-fetcher-api).
* `PDFFileParser` was replaced in favor of a shared `PDFDocument` protocol. This version ships with two implementations using PDFKit and CoreGraphics.

#### LCP

* `LCPAuthenticating` is now provided with more information and you will need to update your implementation.

### Fixed

#### Streamer

* Deobfuscating ranges of EPUB resources.

#### Navigator

* Layout of right-to–left EPUB.
* [Various EPUB navigation issues](https://github.com/readium/r2-navigator-swift/pull/142):
  * Prevent breaking initial location when calling `updateUserSettings` too soon.
  * Fix weird scrolling behavior when double tapping on the edges to turn pages.
  * Don't send intermediate incorrect locators when loading a pending locator.
* Optimize positions calculation for LCP protected PDF.

#### LCP

* [Decrypting resources in some edge cases](https://github.com/readium/r2-lcp-swift/pull/94).


## 2.0.0-alpha.1

### Added

#### Shared

* The new [Format API](https://readium.org/architecture/proposals/001-format-api.md) simplifies the detection of file formats, including known publication formats such as EPUB and PDF.
  * [A format can be "sniffed"](https://readium.org/architecture/proposals/001-format-api.md#sniffing-the-format-of-raw-bytes) from files, raw bytes or even HTTP responses.
  * Reading apps are welcome to [extend the API with custom formats](https://readium.org/architecture/proposals/001-format-api.md#supporting-a-custom-format).
  * Using `Link.mediaType?.matches()` is now recommended [to safely check the type of a resource](https://readium.org/architecture/proposals/001-format-api.md#mediatype-class).
  * [More details about the Swift implementation can be found in the pull request.](https://github.com/readium/r2-shared-swift/pull/88)
* In `Publication` shared models:
  * [Presentation Hints](https://readium.org/webpub-manifest/extensions/presentation.html) and [HTML Locations](https://readium.org/architecture/models/locators/extensions/html.md) extensions.
  * Support for OPDS holds, copies and availability in `Link`, for library-specific features.
* (*alpha*) Audiobook toolkit:
  * [`AudioSession`](https://github.com/readium/r2-shared-swift/pull/91) simplifies the setup of an `AVAudioSession` and handling its interruptions.
  * [`NowPlayingInfo`](https://github.com/readium/r2-shared-swift/pull/91) helps manage the ["Now Playing"](https://developer.apple.com/documentation/mediaplayer/becoming_a_now_playable_app) information displayed on the lock screen.

#### Streamer

* `ReadiumWebPubParser` to parse all Readium Web Publication profiles, including [Audiobooks](https://readium.org/webpub-manifest/extensions/audiobook.html) and [LCP for PDF](https://readium.org/lcp-specs/notes/lcp-for-pdf.html). It parses both manifests and packages.

#### Navigator

* Support for pop-up footnotes (contributed by [@tooolbox](https://github.com/readium/r2-navigator-swift/pull/118)).
  * **This is an opt-in feature**. Reading apps can customize how footnotes are presented to the user by implementing `NavigatorDelegate.navigator(_:shouldNavigateToNoteAt:content:referrer:)`. [An example presenting footnotes in pop-ups is demonstrated in the Test App](https://github.com/readium/r2-testapp-swift/pull/328).
  * Footnotes' content is extracted with [scinfu/SwiftSoup](https://github.com/scinfu/SwiftSoup), which you may need to add to your app if you're not using Carthage or CocoaPods.
* In EPUB's user settings:
  * Support for hyphenation (contributed by [@ehapmgs](https://github.com/readium/r2-navigator-swift/pull/76)).
  * Publishers' default styles are now used by default.
  * Default line height is increased to improve readability.
* JavaScript errors are logged in Xcode's console for easier debugging.

#### LCP

* Support for [PDF](https://readium.org/lcp-specs/notes/lcp-for-pdf.html) and [Readium Audiobooks](https://readium.org/lcp-specs/notes/lcp-for-audiobooks.html) protected with LCP.

### Changed

#### Shared

* All the `Publication` shared models are now immutable, to improve code safety. This should not impact reading apps unless you created `Publication` or other models yourself.
* The `DocumentTypes` API was extended and [offers an easy way to check if your app supports a given file](https://github.com/readium/r2-testapp-swift/pull/325/files#diff-afef0c51328e306d131d64cdf716a1d1R21-R24).
* Dependencies to format-related third-party libraries such as ZIP, XML and PDF are being consolidated into `r2-shared-swift`. Therefore, `r2-shared-swift` now depends on Fuzi and ZIPFoundation. This change will improve maintainability by isolating third-party code and allow (work in progress) to substitute the default libraries with custom ones.

#### Navigator

* [Upgraded to Readium CSS 1.0.0-beta.1.](https://github.com/readium/r2-navigator-swift/pull/125)
  * Two new fonts are available: AccessibleDfa and IA Writer Duospace.
  * The file structure now follows strictly the one from [ReadiumCSS's `dist/`](https://github.com/readium/readium-css/tree/master/css/dist), for easy upgrades and custom builds replacement.
      
#### LCP

* `LCPAuthenticating` can now return hashed passphrases in addition to clear ones. [This can be used by reading apps](https://github.com/readium/r2-lcp-swift/pull/75) fetching hashed passphrases from a web service or [Authentication for OPDS](https://readium.org/lcp-specs/notes/lcp-key-retrieval.html), for example.
* Provided `LCPAuthenticating` instances are now retained by the LCP service. Therefore, you can provide one without keeping a reference around in your own code.

### Fixed

#### Streamer

* Significant performance improvement when opening PDF documents protected with LCP.
* [Prevent the embedded HTTP server from stopping when the device is locked](https://github.com/readium/r2-streamer-swift/pull/163), to allow background playback of audiobooks.

#### Navigator

* Jumping to a bookmark (`Locator`) located in a resource that is not already pre-loaded used to fail for some publications.
* Touching interactive elements in fixed-layout EPUBs, when two-page spreads are enabled.


[unreleased]: https://github.com/readium/swift-toolkit/compare/main...HEAD
[2.3.0]: https://github.com/readium/swift-toolkit/compare/2.2.0...2.3.0
[2.4.0]: https://github.com/readium/swift-toolkit/compare/2.3.0...2.4.0
[2.5.0]: https://github.com/readium/swift-toolkit/compare/2.4.0...2.5.0<|MERGE_RESOLUTION|>--- conflicted
+++ resolved
@@ -25,12 +25,9 @@
 * The `WKWebView` is now inspectable again with Safari starting from iOS 16.4.
 * Fixed crash in the `PublicationSpeechSynthesizer` when closing the navigator without stopping it first.
 * Fixed the audio session kept opened while the app is in the background and paused.
-<<<<<<< HEAD
+* Fixed the **Attribute dir redefined** error when the EPUB resource already has a `dir` attribute.
 * [#309](https://github.com/readium/swift-toolkit/issues/309) Fixed restoring the EPUB location when the application was killed in the background (contributed by [@triin-ko](https://github.com/readium/swift-toolkit/pull/311)).
 
-=======
-* Fixed the **Attribute dir redefined** error when the EPUB resource already has a `dir` attribute.
->>>>>>> b80781a7
 
 ## [2.5.0]
 
