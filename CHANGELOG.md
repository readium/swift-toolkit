# Changelog

All notable changes to this project will be documented in this file. Take a look at [the migration guide](Documentation/Migration%20Guide.md) to upgrade between two major versions.

**Warning:** Features marked as *alpha* may change or be removed in a future release without notice. Use with caution.

## [Unreleased]

* The Readium toolkit now requires iOS 11.0+.

### Added

#### Navigator

* The `auto` spread setting is now available for fixed-layout EPUBs. It will display two pages in landscape and a single one in portrait.

### Fixed

#### Navigator

* Fixed the PDF `auto` spread setting and scaling pages when rotating the screen.
<<<<<<< HEAD
* Fixed navigating to the first chapter of an audiobook with a single resource (contributed by [@grighakobian](https://github.com/readium/swift-toolkit/pull/292)).
=======
* Prevent auto-playing videos in EPUB publications.
* Fix various memory leaks and data races.
>>>>>>> 3b5e7a66


## [2.5.0]

### Added

#### Streamer

* Positions computation, TTS and search is now enabled for Readium Web Publications conforming to the [EPUB profile](https://readium.org/webpub-manifest/profiles/epub.html).

#### Navigator

* New `VisualNavigatorDelegate` APIs to handle keyboard events (contributed by [@lukeslu](https://github.com/readium/swift-toolkit/pull/267)).
    * This can be used to turn pages with the arrow keys, for example.
* [Support for custom fonts with the EPUB navigator](Documentation/Guides/EPUB%20Fonts.md).
* A brand new user preferences API for configuring the EPUB and PDF Navigators. This new API is easier and safer to use. To learn how to integrate it in your app, [please refer to the user guide](Documentation/Guides/Navigator%20Preferences.md) and [migration guide](Documentation/Migration%20Guide.md).
    * New EPUB user preferences:
        * `fontWeight` - Base text font weight.
        * `textNormalization` - Normalize font style, weight and variants, which improves accessibility.
        * `imageFilter` - Filter applied to images in dark theme (darken, invert colors)
        * `language` - Language of the publication content.
        * `readingProgression` - Direction of the reading progression across resources, e.g. RTL.
        * `typeScale` - Scale applied to all element font sizes.
        * `paragraphIndent` - Text indentation for paragraphs.
        * `paragraphSpacing` - Vertical margins for paragraphs.
        * `hyphens` - Enable hyphenation.
        * `ligatures` - Enable ligatures in Arabic.
    * New PDF user preferences:
        * `backgroundColor` - Background color behind the document pages.
        * `offsetFirstPage` - Indicate if the first page should be displayed in its own spread.
        * `pageSpacing` - Spacing between pages in points.
        * `readingProgression` - Direction of the reading progression across resources, e.g. RTL.
        * `scrollAxis` - Scrolling direction when `scroll` is enabled.
        * `scroll` - Indicate if pages should be handled using scrolling instead of pagination.
        * `spread` - Enable dual-page mode.
        * `visibleScrollbar` - Indicate whether the scrollbar should be visible while scrolling.
* The new `DirectionalNavigationAdapter` component helps you to turn pages with the arrows and space keyboard keys or taps on the edge of the screen.

### Deprecated

#### Streamer

* `PublicationServer` is deprecated. See the [the migration guide](Documentation/Migration%20Guide.md#2.5.0) to migrate the HTTP server.

#### Navigator

* The EPUB `UserSettings` component is deprecated and replaced by the new Preferences API. [Take a look at the user guide](Documentation/Guides/Navigator%20Preferences.md) and [migration guide](Documentation/Migration%20Guide.md).

### Changed

#### Navigator

* The `define` editing action replaces `lookup` on iOS 16+. When enabled, it will show both the "Look Up" and "Search Web" menu items.
* Prevent navigation in the EPUB while it is being loaded.

### Fixed

#### Navigator

* Fixed a race condition issue with the `AVTTSEngine`, when pausing utterances.
* Fixed crash with `PublicationSpeechSynthesizer`, when the currently played word cannot be resolved.
* Fixed EPUB tap event sent twice when using a mouse (e.g. on Apple Silicon or with a mouse on an iPad).


## [2.4.0]

### Added

#### Shared

* Support for the accessibility metadata in RWPM per [Schema.org Accessibility Properties for Discoverability Vocabulary](https://www.w3.org/2021/a11y-discov-vocab/latest/).
* [Extract the raw content (text, images, etc.) of a publication](Documentation/Guides/Content.md).

#### Navigator

* [A brand new text-to-speech implementation](Documentation/Guides/TTS.md).

#### Streamer

* Parse EPUB accessibility metadata ([see documentation](https://readium.org/architecture/streamer/parser/a11y-metadata-parsing)).

### Deprecated

#### Shared

* `Locator(link: Link)` is deprecated as it may create an incorrect `Locator` if the link `type` is missing.
    * Use `publication.locate(Link)` instead.

### Fixed

* [#244](https://github.com/readium/swift-toolkit/issues/244) Fixed build with Xcode 14 and Carthage/CocoaPods.

#### Navigator

* Fixed memory leaks in the EPUB and PDF navigators.
* [#61](https://github.com/readium/swift-toolkit/issues/61) Fixed serving EPUB resources when the HREF contains an anchor or query parameters.
* Performance issue with EPUB fixed-layout when spreads are enabled.
* Disable scrolling in EPUB fixed-layout resources, in case the viewport is incorrectly set.
* Fix vertically bouncing EPUB resources in iOS 16.

#### Streamer

* Fixed memory leak in the `PublicationServer`.

#### LCP

* The LCP authentication dialog is now fully localized and supports Dark Mode (contributed by [@openm1nd](https://github.com/readium/swift-toolkit/pull/50)).


## [2.3.0]

### Added

#### Shared

* Get the sanitized `Locator` text ready for user display with `locator.text.sanitized()`.
* A new `Publication.conforms(to:)` API to identify the profile of a publication.
* Support for the [`conformsTo` RWPM metadata](https://github.com/readium/webpub-manifest/issues/65), to identify the profile of a `Publication`.
* Support for right-to-left PDF documents by extracting the reading progression from the `ViewerPreferences/Direction` metadata.
* HTTP client:
    * A new `HTTPClient.download()` API to download HTTP resources to a temporary location.
    * `HTTPRequest` and `DefaultHTTPClient` take an optional `userAgent` property to customize the user agent. 

#### Navigator

* The new `NavigatorDelegate.navigator(_:didJumpTo:)` API is called every time the navigator jumps to an explicit location, which might break the linear reading progression.
    * For example, it is called when clicking on internal links or programmatically calling `Navigator.go(to:)`, but not when turning pages.
    * You can use this callback to implement a navigation history by differentiating between continuous and discontinuous moves.

### Deprecated

#### Shared

* `Publication.format` is now deprecated in favor of the new `Publication.conforms(to:)` API which is more accurate.
    * For example, replace `publication.format == .epub` with `publication.conforms(to: .epub)` before opening a publication with the `EPUBNavigatorViewController`.

### Changed

#### LCP

* The `LCPService` now uses a provided `HTTPClient` instance for all HTTP requests.

### Fixed

#### Navigator

* [#14](https://github.com/readium/swift-toolkit/issues/14) Backward compatibility (iOS 10+) of JavaScript files is now handled with Babel.
* Throttle the reload of EPUB spreads to avoid losing the position when the reader gets back to the foreground.

#### LCP

* Fixed the notification of acquisition progress.


## 2.2.0

### Added

#### Shared

* Support for Paragraph Margins user setting.

#### Navigator

* A new `translate` EPUB and PDF editing action is available for iOS 15.

### Fixed

#### Shared

* Improved performances of the search service used with EPUB.

#### Navigator

* Fixed turning pages of an EPUB reflowable resource with an odd number of columns. A virtual blank trailing column is appended to the resource when displayed as two columns.

## 2.1.1

### Fixed

#### LCP

* Fix crash using the default `LCPDialogViewController` with CocoaPods.


## 2.1.0

### Added

* Support for Swift Package Manager (contributed by [@stevenzeck](https://github.com/stevenzeck)).

#### Shared

* (*alpha*) A new Publication `SearchService` to search through the resources' content with a default implementation `StringSearchService`.
* `Link` objects from archive-based publication assets (e.g. an EPUB/ZIP) have additional properties for entry metadata.
    ```json
    "properties" {
        "archive": {
            "entryLength": 8273,
            "isEntryCompressed": true
        }
    }
    ```
* New `UserProperties.removeProperty(forReference:)` API to remove unwanted Readium CSS properties (contributed by [@ettore](https://github.com/readium/r2-shared-swift/pull/157)).

#### Navigator

* EPUB navigator:
    * The EPUB navigator is now able to navigate to a `Locator` using its `text` context. This is useful for search results or highlights missing precise locations.
    * New `EPUBNavigatorViewController.evaluateJavaScript()` API to run a JavaScript on the currently visible HTML resource.
    * New `userSettings` property for `EPUBNavigatorViewController.Configuration` to set the default user settings values (contributed by [@ettore](https://github.com/readium/r2-navigator-swift/pull/191)).
    * You can provide custom editing actions for the text selection menu (contributed by [@cbaltzer](https://github.com/readium/r2-navigator-swift/pull/181)).
        1. Create a custom action with, for example: `EditingAction(title: "Highlight", action: #selector(highlight:))`
        2. Then, implement the selector in one of your classes in the responder chain. Typically, in the `UIViewController` wrapping the navigator view controller.
        ```swift
        class EPUBViewController: UIViewController {
            init(publication: Publication) {
                var config = EPUBNavigatorViewController.Configuration()
                config.editingActions.append(EditingAction(title: "Highlight", action: #selector(highlight)))
                let navigator = EPUBNavigatorViewController(publication: publication, config: config)
            }

            @objc func highlight(_ sender: Any) {}
        }
        ```
* New `SelectableNavigator` protocol for navigators supporting user selection.
    * Get or clear the current selection.
    * Implement `navigator(_:canPerformAction:for:)` to validate each editing action for the current selection. For example, to make sure the selected text is not too large for a definition look up.
    * Implement `navigator(_:shouldShowMenuForSelection:)` to override the default edit menu (`UIMenuController`) with a custom selection pop-up.
* (*alpha*) Support for the [Decorator API](https://github.com/readium/architecture/pull/160) to draw user interface elements over a publication's content.
    * This can be used to render highlights over a text selection, for example.
    * For now, only the EPUB navigator implements `DecorableNavigator`. You can implement custom decoration styles with `HTMLDecorationTemplate`.
* (*alpha*) A new navigator for audiobooks.
  * The navigator is chromeless, so you will need to provide your own user interface.

### Deprecated

#### Navigator

* Removed `navigator(_:userContentController:didReceive:)` which is actually not needed since you can provide your own `WKScriptMessageHandler` to `WKUserContentController`.

### Changed

#### Streamer

* The default EPUB positions service now uses the archive entry length when available. [This is similar to how Adobe RMSDK generates page numbers](https://github.com/readium/architecture/issues/123).
    * To use the former strategy, create the `Streamer` with: `Streamer(parsers: [EPUBParser(reflowablePositionsStrategy: .originalLength(pageLength: 1024))])`

### Fixed

#### Streamer

* [#208](https://github.com/readium/r2-streamer-swift/issues/208) Crash when reading obfuscated EPUB resources with an empty publication identifier.

#### Navigator

* Fixed receiving `EPUBNavigatorDelegate.navigator(_:setupUserScripts:)` for the first web view.
* [r2-testapp-swift#343](https://github.com/readium/r2-testapp-swift/issues/343) Fixed hiding "Share" editing action (contributed by [@rocxteady](https://github.com/readium/r2-navigator-swift/pull/149)).


## 2.0.1

### Fixed

#### Shared

* [#139](https://github.com/readium/r2-shared-swift/pull/139) Compile error with Xcode 12.4


## 2.0.0

### Deprecated

* All APIs deprecated in previous versions are now unavailable.

#### Shared

* `DownloadSession` is deprecated and will be removed in the next major version. Please migrate to your own download solution.


## 2.0.0-beta.2

### Added

#### Shared

* `Resource` has a new API to perform progressive asynchronous reads. This is useful when streaming a resource.
* `HTTPFetcher` is a new publication fetcher able to serve remote resources through HTTP.
    * The actual HTTP requests are performed with an instance of `HTTPClient`.
* `HTTPClient` is a new protocol exposing a high level API to perform HTTP requests.
    * It supports simple fetches but also progressive downloads.
    * `DefaultHTTPClient` is an implementation of `HTTPClient` using standard `URLSession` APIs. You can use its delegate to customize how requests are created and even recover from errors, e.g. to implement Authentication for OPDS.
    * You can provide your own implementation of `HTTPClient` to Readium APIs if you prefer to use a third-party networking library.
* `PublicationServiceContext` now holds a weak reference to the parent `Publication`. This can be used to access other services from a given `PublicationService` implementation.
* The default `LocatorService` implementation can be used to get a `Locator` from a global progression in the publication.
    * `publication.locate(progression: 0.5)`

#### Streamer

* `Streamer` takes a new optional `HTTPClient` dependency to handle HTTP requests.

#### Navigator

* New `EPUBNavigatorDelegate` APIs to inject custom JavaScript.
  * Override `navigator(_:setupUserScripts:)` to register additional user script to the `WKUserContentController` of each web view.
  * Override `navigator(_:userContentController:didReceive:)` to receive callbacks from your scripts.

### Changed

#### Shared

* The `Archive` API now supports resource ownership at the entry level.
    * The default ZIP implementation takes advantage of this by opening a new ZIP stream for each resource to be served. This improves performances and memory safety.

#### Streamer

* The HTTP server now requests that publication resources are not cached by browsers.
  * Caching poses a security risk for protected publications.

#### LCP

* We removed the dependency to the private `R2LCPClient.framework`, which means:
    * Now `r2-lcp-swift` works as a Carthage dependency, no need to use a submodule anymore.
    * You do not need to modify `r2-lcp-swift`'s `Cartfile` anymore to add the private `liblcp` dependency.
    * However, you must provide a facade to `LCPService` (see [README](README.md) for an example implementation).
* The Renew Loan API got revamped to better support renewal through a web page.
    * You will need to implement `LCPRenewDelegate` to coordinate the UX interaction.
    * Readium ships with a default implementation `LCPDefaultRenewDelegate` to handle web page renewal with `SFSafariViewController`.

### Fixed

#### Shared

* Improved performances when reading consecutive ranges of a deflated ZIP entry.
* HREF normalization when a resource path contains special characters.

#### Navigator

* Optimized performances of preloaded EPUB resources.

#### LCP

* Fixed really slow opening of large PDF documents.


## 2.0.0-beta.1

### Added

#### Shared

* `PublicationAsset` is a new protocol which can be used to open a publication from various medium, such as a file, a remote URL or a custom source.
  * `File` was replaced by `FileAsset`, which implements `PublicationAsset`.

### Changed

#### Shared

* `Format` got merged into `MediaType`, to simplify the media type APIs.
  * You can use `MediaType.of()` to sniff the type of a file or bytes.
  * `MediaType` has now optional `name` and `fileExtension` properties.
  * Some publication formats can be represented by several media type aliases. Using `mediaType.canonicalized` will give you the canonical media type to use, for example when persisting the file type in a database. All Readium APIs are already returning canonical media types, so it only matters if you create a `MediaType` yourself from its string representation.
* `ContentLayout` is deprecated, use `publication.metadata.effectiveReadingProgression` to determine the reading progression of a publication instead.

#### Streamer

* `Streamer` is now expecting a `PublicationAsset` instead of a `File`. You can create custom implementations of
`PublicationAsset` to open a publication from different medium, such as a file, a remote URL, in-memory bytes, etc.
  * `FileAsset` can be used to replace `File` and provides the same behavior.

### Fixed

#### Navigator

* EPUBs declaring multiple languages were laid out from right to left if the first language had an RTL reading
progression. Now if no reading progression is set, the `effectiveReadingProgression` will be LTR.


## 2.0.0-alpha.2

### Added

#### Shared

* The [Publication Services API](https://readium.org/architecture/proposals/004-publication-helpers-services) allows to extend a `Publication` with custom implementations of known services. This version ships with a few predefined services:
  * `PositionsService` provides a list of discrete locations in the publication, no matter what the original format is.
  * `CoverService` provides an easy access to a bitmap version of the publication cover.
* The [Composite Fetcher API](https://readium.org/architecture/proposals/002-composite-fetcher-api) can be used to extend the way publication resources are accessed.
* Support for exploded directories for any archive-based publication format.
* [Content Protection](https://readium.org/architecture/proposals/006-content-protection) handles DRM and other format-specific protections in a more systematic way.
  * LCP now ships an `LCPContentProtection` implementation to be plugged into the `Streamer`.
  * You can add custom `ContentProtection` implementations to support other DRMs by providing an instance to the `Streamer`.
* A new `LinkRelation` type to represent link relations, instead of using raw strings.
  * This will improve code safety through type checking and enable code completion.
  * Since `LinkRelation` conforms to `ExpressibleByStringLiteral`, you can continue using raw strings in the API. However, migrating your code is recommended, e.g. `links.first(withRel: .cover)`.
  * Known link relations (including from OPDS specifications) are available under the `LinkRelation` namespace. You can easily add custom relations to the namespace by declaring `static` properties in a `LinkRelation` extension.

#### Streamer

* [Streamer API](https://readium.org/architecture/proposals/005-streamer-api) offers a simple interface to parse a publication and replace standalone parsers.
* A generic `ImageParser` for bitmap-based archives (CBZ or exploded directories) and single image files.
* A generic `AudioParser` for audio-based archives (Zipped Audio Book or exploded directories) and single audio files.

#### Navigator

* Support for the new `Publication` model using the [Content Protection](https://readium.org/architecture/proposals/006-content-protection) for DRM rights and the [Fetcher](https://readium.org/architecture/proposals/002-composite-fetcher-api) for resource access.
  * This replaces the `Container` and `DRMLicense` objects which were needed by the navigator before.

#### LCP

* LCP implementation of the [Content Protection API](https://readium.org/architecture/proposals/006-content-protection) to work with the new [Streamer API](https://readium.org/architecture/proposals/005-streamer-api).
  * It is highly recommended that you upgrade to the new `Streamer` API to open publications, which will simplify DRM unlocking.
* Two default implementations of `LCPAuthenticating`:
  * `LCPDialogAuthentication` to prompt the user for its passphrase with the official LCP dialog.
  * `LCPPassphraseAuthentication` to provide directly a passphrase, pulled for example from a database or a web service.
* `LCPService.acquirePublication()` is a new API to acquire a publication from a standalone license. Compared to the former `importPublication()`:
  * It doesn't require the passphrase, to allow bulk imports.
  * It can be cancelled by calling `cancel()` on the returned `LCPAcquisition` object.
* `LCPService.isLCPProtected()` provides a way to check if a file is protected with LCP.

### Changed

#### Shared

* [The `Publication` and `Container` types were merged together](https://readium.org/architecture/proposals/003-publication-encapsulation) to offer a single interface to a publication's resources.
  * Use `publication.get()` to read the content of a resource, such as the cover. It will automatically be decrypted if a `ContentProtection` was attached to the `Publication`.

#### Streamer

* `Container` and `ContentFilters` were replaced by a shared implementation of a [`Fetcher`](https://readium.org/architecture/proposals/002-composite-fetcher-api).
* `PDFFileParser` was replaced in favor of a shared `PDFDocument` protocol. This version ships with two implementations using PDFKit and CoreGraphics.

#### LCP

* `LCPAuthenticating` is now provided with more information and you will need to update your implementation.

### Fixed

#### Streamer

* Deobfuscating ranges of EPUB resources.

#### Navigator

* Layout of right-to–left EPUB.
* [Various EPUB navigation issues](https://github.com/readium/r2-navigator-swift/pull/142):
  * Prevent breaking initial location when calling `updateUserSettings` too soon.
  * Fix weird scrolling behavior when double tapping on the edges to turn pages.
  * Don't send intermediate incorrect locators when loading a pending locator.
* Optimize positions calculation for LCP protected PDF.

#### LCP

* [Decrypting resources in some edge cases](https://github.com/readium/r2-lcp-swift/pull/94).


## 2.0.0-alpha.1

### Added

#### Shared

* The new [Format API](https://readium.org/architecture/proposals/001-format-api.md) simplifies the detection of file formats, including known publication formats such as EPUB and PDF.
  * [A format can be "sniffed"](https://readium.org/architecture/proposals/001-format-api.md#sniffing-the-format-of-raw-bytes) from files, raw bytes or even HTTP responses.
  * Reading apps are welcome to [extend the API with custom formats](https://readium.org/architecture/proposals/001-format-api.md#supporting-a-custom-format).
  * Using `Link.mediaType?.matches()` is now recommended [to safely check the type of a resource](https://readium.org/architecture/proposals/001-format-api.md#mediatype-class).
  * [More details about the Swift implementation can be found in the pull request.](https://github.com/readium/r2-shared-swift/pull/88)
* In `Publication` shared models:
  * [Presentation Hints](https://readium.org/webpub-manifest/extensions/presentation.html) and [HTML Locations](https://readium.org/architecture/models/locators/extensions/html.md) extensions.
  * Support for OPDS holds, copies and availability in `Link`, for library-specific features.
* (*alpha*) Audiobook toolkit:
  * [`AudioSession`](https://github.com/readium/r2-shared-swift/pull/91) simplifies the setup of an `AVAudioSession` and handling its interruptions.
  * [`NowPlayingInfo`](https://github.com/readium/r2-shared-swift/pull/91) helps manage the ["Now Playing"](https://developer.apple.com/documentation/mediaplayer/becoming_a_now_playable_app) information displayed on the lock screen.

#### Streamer

* `ReadiumWebPubParser` to parse all Readium Web Publication profiles, including [Audiobooks](https://readium.org/webpub-manifest/extensions/audiobook.html) and [LCP for PDF](https://readium.org/lcp-specs/notes/lcp-for-pdf.html). It parses both manifests and packages.

#### Navigator

* Support for pop-up footnotes (contributed by [@tooolbox](https://github.com/readium/r2-navigator-swift/pull/118)).
  * **This is an opt-in feature**. Reading apps can customize how footnotes are presented to the user by implementing `NavigatorDelegate.navigator(_:shouldNavigateToNoteAt:content:referrer:)`. [An example presenting footnotes in pop-ups is demonstrated in the Test App](https://github.com/readium/r2-testapp-swift/pull/328).
  * Footnotes' content is extracted with [scinfu/SwiftSoup](https://github.com/scinfu/SwiftSoup), which you may need to add to your app if you're not using Carthage or CocoaPods.
* In EPUB's user settings:
  * Support for hyphenation (contributed by [@ehapmgs](https://github.com/readium/r2-navigator-swift/pull/76)).
  * Publishers' default styles are now used by default.
  * Default line height is increased to improve readability.
* JavaScript errors are logged in Xcode's console for easier debugging.

#### LCP

* Support for [PDF](https://readium.org/lcp-specs/notes/lcp-for-pdf.html) and [Readium Audiobooks](https://readium.org/lcp-specs/notes/lcp-for-audiobooks.html) protected with LCP.

### Changed

#### Shared

* All the `Publication` shared models are now immutable, to improve code safety. This should not impact reading apps unless you created `Publication` or other models yourself.
* The `DocumentTypes` API was extended and [offers an easy way to check if your app supports a given file](https://github.com/readium/r2-testapp-swift/pull/325/files#diff-afef0c51328e306d131d64cdf716a1d1R21-R24).
* Dependencies to format-related third-party libraries such as ZIP, XML and PDF are being consolidated into `r2-shared-swift`. Therefore, `r2-shared-swift` now depends on Fuzi and ZIPFoundation. This change will improve maintainability by isolating third-party code and allow (work in progress) to substitute the default libraries with custom ones.

#### Navigator

* [Upgraded to Readium CSS 1.0.0-beta.1.](https://github.com/readium/r2-navigator-swift/pull/125)
  * Two new fonts are available: AccessibleDfa and IA Writer Duospace.
  * The file structure now follows strictly the one from [ReadiumCSS's `dist/`](https://github.com/readium/readium-css/tree/master/css/dist), for easy upgrades and custom builds replacement.
      
#### LCP

* `LCPAuthenticating` can now return hashed passphrases in addition to clear ones. [This can be used by reading apps](https://github.com/readium/r2-lcp-swift/pull/75) fetching hashed passphrases from a web service or [Authentication for OPDS](https://readium.org/lcp-specs/notes/lcp-key-retrieval.html), for example.
* Provided `LCPAuthenticating` instances are now retained by the LCP service. Therefore, you can provide one without keeping a reference around in your own code.

### Fixed

#### Streamer

* Significant performance improvement when opening PDF documents protected with LCP.
* [Prevent the embedded HTTP server from stopping when the device is locked](https://github.com/readium/r2-streamer-swift/pull/163), to allow background playback of audiobooks.

#### Navigator

* Jumping to a bookmark (`Locator`) located in a resource that is not already pre-loaded used to fail for some publications.
* Touching interactive elements in fixed-layout EPUBs, when two-page spreads are enabled.


[unreleased]: https://github.com/readium/swift-toolkit/compare/main...HEAD
[2.3.0]: https://github.com/readium/swift-toolkit/compare/2.2.0...2.3.0
[2.4.0]: https://github.com/readium/swift-toolkit/compare/2.3.0...2.4.0
[2.5.0]: https://github.com/readium/swift-toolkit/compare/2.4.0...2.5.0<|MERGE_RESOLUTION|>--- conflicted
+++ resolved
@@ -19,13 +19,9 @@
 #### Navigator
 
 * Fixed the PDF `auto` spread setting and scaling pages when rotating the screen.
-<<<<<<< HEAD
 * Fixed navigating to the first chapter of an audiobook with a single resource (contributed by [@grighakobian](https://github.com/readium/swift-toolkit/pull/292)).
-=======
 * Prevent auto-playing videos in EPUB publications.
 * Fix various memory leaks and data races.
->>>>>>> 3b5e7a66
-
 
 ## [2.5.0]
 
