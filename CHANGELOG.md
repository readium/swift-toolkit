--- conflicted
+++ resolved
@@ -10,7 +10,7 @@
 
 #### Shared
 
-<<<<<<< HEAD
+* Get the sanitized `Locator` text ready for user display with `locator.text.sanitized()`.
 * A new `Publication.conforms(to:)` API to identify the profile of a publication.
 * Support for the [`conformsTo` RWPM metadata](https://github.com/readium/webpub-manifest/issues/65), to identify the profile of a `Publication`.
 
@@ -20,9 +20,6 @@
 
 * `Publication.format` is now deprecated in favor of the new `Publication.conforms(to:)` API which is more accurate.
     * For example, replace `publication.format == .epub` with `publication.conforms(to: .epub)` before opening a publication with the `EPUBNavigatorViewController`.
-=======
-* Get the sanitized `Locator` text ready for user display with `locator.text.sanitized()`.
->>>>>>> b935dfd0
 
 ### Fixed
 
