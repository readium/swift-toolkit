--- conflicted
+++ resolved
@@ -19,11 +19,8 @@
 #### Navigator
 
 * Fixed the PDF `auto` spread setting and scaling pages when rotating the screen.
-<<<<<<< HEAD
+* Prevent auto-playing videos in EPUB publications.
 * Fix various memory leaks and data races.
-=======
-* Prevent auto-playing videos in EPUB publications.
->>>>>>> 5abaff19
 
 
 ## [2.5.0]
