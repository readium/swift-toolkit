# Changelog

All notable changes to this project will be documented in this file. Take a look at [the migration guide](Documentation/Migration%20Guide.md) to upgrade between two major versions.

**Warning:** Features marked as *alpha* may change or be removed in a future release without notice. Use with caution.

## [Unreleased]

### Added

#### Shared

<<<<<<< HEAD
* Support for the accessibility metadata in RWPM per [Schema.org Accessibility Properties for Discoverability Vocabulary](https://www.w3.org/2021/a11y-discov-vocab/latest/).
=======
* [Extract the raw content (text, images, etc.) of a publication](Documentation/Guides/Content.md).

#### Navigator

* [A brand new text-to-speech implementation](Documentation/Guides/TTS.md).
>>>>>>> 7c572dd1

### Deprecated

#### Shared

* `Locator(link: Link)` is deprecated as it may create an incorrect `Locator` if the link `type` is missing.
    * Use `publication.locate(Link)` instead.

### Fixed

#### Navigator

* Fixed memory leaks in the EPUB and PDF navigators.
* [#61](https://github.com/readium/swift-toolkit/issues/61) Fixed serving EPUB resources when the HREF contains an anchor or query parameters.
* Performance issue with EPUB fixed-layout when spreads are enabled.
* Disable scrolling in EPUB fixed-layout resources, in case the viewport is incorrectly set.

#### Streamer

* Fixed memory leak in the `PublicationServer`.

#### LCP

* The LCP authentication dialog is now fully localized and supports Dark Mode (contributed by [@openm1nd](https://github.com/readium/swift-toolkit/pull/50)).


## [2.3.0]

### Added

#### Shared

* Get the sanitized `Locator` text ready for user display with `locator.text.sanitized()`.
* A new `Publication.conforms(to:)` API to identify the profile of a publication.
* Support for the [`conformsTo` RWPM metadata](https://github.com/readium/webpub-manifest/issues/65), to identify the profile of a `Publication`.
* Support for right-to-left PDF documents by extracting the reading progression from the `ViewerPreferences/Direction` metadata.
* HTTP client:
    * A new `HTTPClient.download()` API to download HTTP resources to a temporary location.
    * `HTTPRequest` and `DefaultHTTPClient` take an optional `userAgent` property to customize the user agent. 

#### Navigator

* The new `NavigatorDelegate.navigator(_:didJumpTo:)` API is called every time the navigator jumps to an explicit location, which might break the linear reading progression.
    * For example, it is called when clicking on internal links or programmatically calling `Navigator.go(to:)`, but not when turning pages.
    * You can use this callback to implement a navigation history by differentiating between continuous and discontinuous moves.

### Deprecated

#### Shared

* `Publication.format` is now deprecated in favor of the new `Publication.conforms(to:)` API which is more accurate.
    * For example, replace `publication.format == .epub` with `publication.conforms(to: .epub)` before opening a publication with the `EPUBNavigatorViewController`.

### Changed

#### LCP

* The `LCPService` now uses a provided `HTTPClient` instance for all HTTP requests.

### Fixed

#### Navigator

* [#14](https://github.com/readium/swift-toolkit/issues/14) Backward compatibility (iOS 10+) of JavaScript files is now handled with Babel.
* Throttle the reload of EPUB spreads to avoid losing the position when the reader gets back to the foreground.

#### LCP

* Fixed the notification of acquisition progress.


## 2.2.0

### Added

#### Shared

* Support for Paragraph Margins user setting.

#### Navigator

* A new `translate` EPUB and PDF editing action is available for iOS 15.

### Fixed

#### Shared

* Improved performances of the search service used with EPUB.

#### Navigator

* Fixed turning pages of an EPUB reflowable resource with an odd number of columns. A virtual blank trailing column is appended to the resource when displayed as two columns.

## 2.1.1

### Fixed

#### LCP

* Fix crash using the default `LCPDialogViewController` with CocoaPods.


## 2.1.0

### Added

* Support for Swift Package Manager (contributed by [@stevenzeck](https://github.com/stevenzeck)).

#### Shared

* (*alpha*) A new Publication `SearchService` to search through the resources' content with a default implementation `StringSearchService`.
* `Link` objects from archive-based publication assets (e.g. an EPUB/ZIP) have additional properties for entry metadata.
    ```json
    "properties" {
        "archive": {
            "entryLength": 8273,
            "isEntryCompressed": true
        }
    }
    ```
* New `UserProperties.removeProperty(forReference:)` API to remove unwanted Readium CSS properties (contributed by [@ettore](https://github.com/readium/r2-shared-swift/pull/157)).

#### Navigator

* EPUB navigator:
    * The EPUB navigator is now able to navigate to a `Locator` using its `text` context. This is useful for search results or highlights missing precise locations.
    * New `EPUBNavigatorViewController.evaluateJavaScript()` API to run a JavaScript on the currently visible HTML resource.
    * New `userSettings` property for `EPUBNavigatorViewController.Configuration` to set the default user settings values (contributed by [@ettore](https://github.com/readium/r2-navigator-swift/pull/191)).
    * You can provide custom editing actions for the text selection menu (contributed by [@cbaltzer](https://github.com/readium/r2-navigator-swift/pull/181)).
        1. Create a custom action with, for example: `EditingAction(title: "Highlight", action: #selector(highlight:))`
        2. Then, implement the selector in one of your classes in the responder chain. Typically, in the `UIViewController` wrapping the navigator view controller.
        ```swift
        class EPUBViewController: UIViewController {
            init(publication: Publication) {
                var config = EPUBNavigatorViewController.Configuration()
                config.editingActions.append(EditingAction(title: "Highlight", action: #selector(highlight)))
                let navigator = EPUBNavigatorViewController(publication: publication, config: config)
            }

            @objc func highlight(_ sender: Any) {}
        }
        ```
* New `SelectableNavigator` protocol for navigators supporting user selection.
    * Get or clear the current selection.
    * Implement `navigator(_:canPerformAction:for:)` to validate each editing action for the current selection. For example, to make sure the selected text is not too large for a definition look up.
    * Implement `navigator(_:shouldShowMenuForSelection:)` to override the default edit menu (`UIMenuController`) with a custom selection pop-up.
* (*alpha*) Support for the [Decorator API](https://github.com/readium/architecture/pull/160) to draw user interface elements over a publication's content.
    * This can be used to render highlights over a text selection, for example.
    * For now, only the EPUB navigator implements `DecorableNavigator`. You can implement custom decoration styles with `HTMLDecorationTemplate`.
* (*alpha*) A new navigator for audiobooks.
  * The navigator is chromeless, so you will need to provide your own user interface.

### Deprecated

#### Navigator

* Removed `navigator(_:userContentController:didReceive:)` which is actually not needed since you can provide your own `WKScriptMessageHandler` to `WKUserContentController`.

### Changed

#### Streamer

* The default EPUB positions service now uses the archive entry length when available. [This is similar to how Adobe RMSDK generates page numbers](https://github.com/readium/architecture/issues/123).
    * To use the former strategy, create the `Streamer` with: `Streamer(parsers: [EPUBParser(reflowablePositionsStrategy: .originalLength(pageLength: 1024))])`

### Fixed

#### Streamer

* [#208](https://github.com/readium/r2-streamer-swift/issues/208) Crash when reading obfuscated EPUB resources with an empty publication identifier.

#### Navigator

* Fixed receiving `EPUBNavigatorDelegate.navigator(_:setupUserScripts:)` for the first web view.
* [r2-testapp-swift#343](https://github.com/readium/r2-testapp-swift/issues/343) Fixed hiding "Share" editing action (contributed by [@rocxteady](https://github.com/readium/r2-navigator-swift/pull/149)).


## 2.0.1

### Fixed

#### Shared

* [#139](https://github.com/readium/r2-shared-swift/pull/139) Compile error with Xcode 12.4


## 2.0.0

### Deprecated

* All APIs deprecated in previous versions are now unavailable.

#### Shared

* `DownloadSession` is deprecated and will be removed in the next major version. Please migrate to your own download solution.


## 2.0.0-beta.2

### Added

#### Shared

* `Resource` has a new API to perform progressive asynchronous reads. This is useful when streaming a resource.
* `HTTPFetcher` is a new publication fetcher able to serve remote resources through HTTP.
    * The actual HTTP requests are performed with an instance of `HTTPClient`.
* `HTTPClient` is a new protocol exposing a high level API to perform HTTP requests.
    * It supports simple fetches but also progressive downloads.
    * `DefaultHTTPClient` is an implementation of `HTTPClient` using standard `URLSession` APIs. You can use its delegate to customize how requests are created and even recover from errors, e.g. to implement Authentication for OPDS.
    * You can provide your own implementation of `HTTPClient` to Readium APIs if you prefer to use a third-party networking library.
* `PublicationServiceContext` now holds a weak reference to the parent `Publication`. This can be used to access other services from a given `PublicationService` implementation.
* The default `LocatorService` implementation can be used to get a `Locator` from a global progression in the publication.
    * `publication.locate(progression: 0.5)`

#### Streamer

* `Streamer` takes a new optional `HTTPClient` dependency to handle HTTP requests.

#### Navigator

* New `EPUBNavigatorDelegate` APIs to inject custom JavaScript.
  * Override `navigator(_:setupUserScripts:)` to register additional user script to the `WKUserContentController` of each web view.
  * Override `navigator(_:userContentController:didReceive:)` to receive callbacks from your scripts.

### Changed

#### Shared

* The `Archive` API now supports resource ownership at the entry level.
    * The default ZIP implementation takes advantage of this by opening a new ZIP stream for each resource to be served. This improves performances and memory safety.

#### Streamer

* The HTTP server now requests that publication resources are not cached by browsers.
  * Caching poses a security risk for protected publications.

#### LCP

* We removed the dependency to the private `R2LCPClient.framework`, which means:
    * Now `r2-lcp-swift` works as a Carthage dependency, no need to use a submodule anymore.
    * You do not need to modify `r2-lcp-swift`'s `Cartfile` anymore to add the private `liblcp` dependency.
    * However, you must provide a facade to `LCPService` (see [README](README.md) for an example implementation).
* The Renew Loan API got revamped to better support renewal through a web page.
    * You will need to implement `LCPRenewDelegate` to coordinate the UX interaction.
    * Readium ships with a default implementation `LCPDefaultRenewDelegate` to handle web page renewal with `SFSafariViewController`.

### Fixed

#### Shared

* Improved performances when reading consecutive ranges of a deflated ZIP entry.
* HREF normalization when a resource path contains special characters.

#### Navigator

* Optimized performances of preloaded EPUB resources.

#### LCP

* Fixed really slow opening of large PDF documents.


## 2.0.0-beta.1

### Added

#### Shared

* `PublicationAsset` is a new protocol which can be used to open a publication from various medium, such as a file, a remote URL or a custom source.
  * `File` was replaced by `FileAsset`, which implements `PublicationAsset`.

### Changed

#### Shared

* `Format` got merged into `MediaType`, to simplify the media type APIs.
  * You can use `MediaType.of()` to sniff the type of a file or bytes.
  * `MediaType` has now optional `name` and `fileExtension` properties.
  * Some publication formats can be represented by several media type aliases. Using `mediaType.canonicalized` will give you the canonical media type to use, for example when persisting the file type in a database. All Readium APIs are already returning canonical media types, so it only matters if you create a `MediaType` yourself from its string representation.
* `ContentLayout` is deprecated, use `publication.metadata.effectiveReadingProgression` to determine the reading progression of a publication instead.

#### Streamer

* `Streamer` is now expecting a `PublicationAsset` instead of a `File`. You can create custom implementations of
`PublicationAsset` to open a publication from different medium, such as a file, a remote URL, in-memory bytes, etc.
  * `FileAsset` can be used to replace `File` and provides the same behavior.

### Fixed

#### Navigator

* EPUBs declaring multiple languages were laid out from right to left if the first language had an RTL reading
progression. Now if no reading progression is set, the `effectiveReadingProgression` will be LTR.


## 2.0.0-alpha.2

### Added

#### Shared

* The [Publication Services API](https://readium.org/architecture/proposals/004-publication-helpers-services) allows to extend a `Publication` with custom implementations of known services. This version ships with a few predefined services:
  * `PositionsService` provides a list of discrete locations in the publication, no matter what the original format is.
  * `CoverService` provides an easy access to a bitmap version of the publication cover.
* The [Composite Fetcher API](https://readium.org/architecture/proposals/002-composite-fetcher-api) can be used to extend the way publication resources are accessed.
* Support for exploded directories for any archive-based publication format.
* [Content Protection](https://readium.org/architecture/proposals/006-content-protection) handles DRM and other format-specific protections in a more systematic way.
  * LCP now ships an `LCPContentProtection` implementation to be plugged into the `Streamer`.
  * You can add custom `ContentProtection` implementations to support other DRMs by providing an instance to the `Streamer`.
* A new `LinkRelation` type to represent link relations, instead of using raw strings.
  * This will improve code safety through type checking and enable code completion.
  * Since `LinkRelation` conforms to `ExpressibleByStringLiteral`, you can continue using raw strings in the API. However, migrating your code is recommended, e.g. `links.first(withRel: .cover)`.
  * Known link relations (including from OPDS specifications) are available under the `LinkRelation` namespace. You can easily add custom relations to the namespace by declaring `static` properties in a `LinkRelation` extension.

#### Streamer

* [Streamer API](https://readium.org/architecture/proposals/005-streamer-api) offers a simple interface to parse a publication and replace standalone parsers.
* A generic `ImageParser` for bitmap-based archives (CBZ or exploded directories) and single image files.
* A generic `AudioParser` for audio-based archives (Zipped Audio Book or exploded directories) and single audio files.

#### Navigator

* Support for the new `Publication` model using the [Content Protection](https://readium.org/architecture/proposals/006-content-protection) for DRM rights and the [Fetcher](https://readium.org/architecture/proposals/002-composite-fetcher-api) for resource access.
  * This replaces the `Container` and `DRMLicense` objects which were needed by the navigator before.

#### LCP

* LCP implementation of the [Content Protection API](https://readium.org/architecture/proposals/006-content-protection) to work with the new [Streamer API](https://readium.org/architecture/proposals/005-streamer-api).
  * It is highly recommended that you upgrade to the new `Streamer` API to open publications, which will simplify DRM unlocking.
* Two default implementations of `LCPAuthenticating`:
  * `LCPDialogAuthentication` to prompt the user for its passphrase with the official LCP dialog.
  * `LCPPassphraseAuthentication` to provide directly a passphrase, pulled for example from a database or a web service.
* `LCPService.acquirePublication()` is a new API to acquire a publication from a standalone license. Compared to the former `importPublication()`:
  * It doesn't require the passphrase, to allow bulk imports.
  * It can be cancelled by calling `cancel()` on the returned `LCPAcquisition` object.
* `LCPService.isLCPProtected()` provides a way to check if a file is protected with LCP.

### Changed

#### Shared

* [The `Publication` and `Container` types were merged together](https://readium.org/architecture/proposals/003-publication-encapsulation) to offer a single interface to a publication's resources.
  * Use `publication.get()` to read the content of a resource, such as the cover. It will automatically be decrypted if a `ContentProtection` was attached to the `Publication`.

#### Streamer

* `Container` and `ContentFilters` were replaced by a shared implementation of a [`Fetcher`](https://readium.org/architecture/proposals/002-composite-fetcher-api).
* `PDFFileParser` was replaced in favor of a shared `PDFDocument` protocol. This version ships with two implementations using PDFKit and CoreGraphics.

#### LCP

* `LCPAuthenticating` is now provided with more information and you will need to update your implementation.

### Fixed

#### Streamer

* Deobfuscating ranges of EPUB resources.

#### Navigator

* Layout of right-to–left EPUB.
* [Various EPUB navigation issues](https://github.com/readium/r2-navigator-swift/pull/142):
  * Prevent breaking initial location when calling `updateUserSettings` too soon.
  * Fix weird scrolling behavior when double tapping on the edges to turn pages.
  * Don't send intermediate incorrect locators when loading a pending locator.
* Optimize positions calculation for LCP protected PDF.

#### LCP

* [Decrypting resources in some edge cases](https://github.com/readium/r2-lcp-swift/pull/94).


## 2.0.0-alpha.1

### Added

#### Shared

* The new [Format API](https://readium.org/architecture/proposals/001-format-api.md) simplifies the detection of file formats, including known publication formats such as EPUB and PDF.
  * [A format can be "sniffed"](https://readium.org/architecture/proposals/001-format-api.md#sniffing-the-format-of-raw-bytes) from files, raw bytes or even HTTP responses.
  * Reading apps are welcome to [extend the API with custom formats](https://readium.org/architecture/proposals/001-format-api.md#supporting-a-custom-format).
  * Using `Link.mediaType?.matches()` is now recommended [to safely check the type of a resource](https://readium.org/architecture/proposals/001-format-api.md#mediatype-class).
  * [More details about the Swift implementation can be found in the pull request.](https://github.com/readium/r2-shared-swift/pull/88)
* In `Publication` shared models:
  * [Presentation Hints](https://readium.org/webpub-manifest/extensions/presentation.html) and [HTML Locations](https://readium.org/architecture/models/locators/extensions/html.md) extensions.
  * Support for OPDS holds, copies and availability in `Link`, for library-specific features.
* (*alpha*) Audiobook toolkit:
  * [`AudioSession`](https://github.com/readium/r2-shared-swift/pull/91) simplifies the setup of an `AVAudioSession` and handling its interruptions.
  * [`NowPlayingInfo`](https://github.com/readium/r2-shared-swift/pull/91) helps manage the ["Now Playing"](https://developer.apple.com/documentation/mediaplayer/becoming_a_now_playable_app) information displayed on the lock screen.

#### Streamer

* `ReadiumWebPubParser` to parse all Readium Web Publication profiles, including [Audiobooks](https://readium.org/webpub-manifest/extensions/audiobook.html) and [LCP for PDF](https://readium.org/lcp-specs/notes/lcp-for-pdf.html). It parses both manifests and packages.

#### Navigator

* Support for pop-up footnotes (contributed by [@tooolbox](https://github.com/readium/r2-navigator-swift/pull/118)).
  * **This is an opt-in feature**. Reading apps can customize how footnotes are presented to the user by implementing `NavigatorDelegate.navigator(_:shouldNavigateToNoteAt:content:referrer:)`. [An example presenting footnotes in pop-ups is demonstrated in the Test App](https://github.com/readium/r2-testapp-swift/pull/328).
  * Footnotes' content is extracted with [scinfu/SwiftSoup](https://github.com/scinfu/SwiftSoup), which you may need to add to your app if you're not using Carthage or CocoaPods.
* In EPUB's user settings:
  * Support for hyphenation (contributed by [@ehapmgs](https://github.com/readium/r2-navigator-swift/pull/76)).
  * Publishers' default styles are now used by default.
  * Default line height is increased to improve readability.
* JavaScript errors are logged in Xcode's console for easier debugging.

#### LCP

* Support for [PDF](https://readium.org/lcp-specs/notes/lcp-for-pdf.html) and [Readium Audiobooks](https://readium.org/lcp-specs/notes/lcp-for-audiobooks.html) protected with LCP.

### Changed

#### Shared

* All the `Publication` shared models are now immutable, to improve code safety. This should not impact reading apps unless you created `Publication` or other models yourself.
* The `DocumentTypes` API was extended and [offers an easy way to check if your app supports a given file](https://github.com/readium/r2-testapp-swift/pull/325/files#diff-afef0c51328e306d131d64cdf716a1d1R21-R24).
* Dependencies to format-related third-party libraries such as ZIP, XML and PDF are being consolidated into `r2-shared-swift`. Therefore, `r2-shared-swift` now depends on Fuzi and ZIPFoundation. This change will improve maintainability by isolating third-party code and allow (work in progress) to substitute the default libraries with custom ones.

#### Navigator

* [Upgraded to Readium CSS 1.0.0-beta.1.](https://github.com/readium/r2-navigator-swift/pull/125)
  * Two new fonts are available: AccessibleDfa and IA Writer Duospace.
  * The file structure now follows strictly the one from [ReadiumCSS's `dist/`](https://github.com/readium/readium-css/tree/master/css/dist), for easy upgrades and custom builds replacement.
      
#### LCP

* `LCPAuthenticating` can now return hashed passphrases in addition to clear ones. [This can be used by reading apps](https://github.com/readium/r2-lcp-swift/pull/75) fetching hashed passphrases from a web service or [Authentication for OPDS](https://readium.org/lcp-specs/notes/lcp-key-retrieval.html), for example.
* Provided `LCPAuthenticating` instances are now retained by the LCP service. Therefore, you can provide one without keeping a reference around in your own code.

### Fixed

#### Streamer

* Significant performance improvement when opening PDF documents protected with LCP.
* [Prevent the embedded HTTP server from stopping when the device is locked](https://github.com/readium/r2-streamer-swift/pull/163), to allow background playback of audiobooks.

#### Navigator

* Jumping to a bookmark (`Locator`) located in a resource that is not already pre-loaded used to fail for some publications.
* Touching interactive elements in fixed-layout EPUBs, when two-page spreads are enabled.


[unreleased]: https://github.com/readium/swift-toolkit/compare/main...HEAD
[2.3.0]: https://github.com/readium/swift-toolkit/compare/2.2.0...2.3.0<|MERGE_RESOLUTION|>--- conflicted
+++ resolved
@@ -10,15 +10,12 @@
 
 #### Shared
 
-<<<<<<< HEAD
 * Support for the accessibility metadata in RWPM per [Schema.org Accessibility Properties for Discoverability Vocabulary](https://www.w3.org/2021/a11y-discov-vocab/latest/).
-=======
 * [Extract the raw content (text, images, etc.) of a publication](Documentation/Guides/Content.md).
 
 #### Navigator
 
 * [A brand new text-to-speech implementation](Documentation/Guides/TTS.md).
->>>>>>> 7c572dd1
 
 ### Deprecated
 
