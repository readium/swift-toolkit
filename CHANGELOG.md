--- conflicted
+++ resolved
@@ -6,7 +6,6 @@
 
 ## [Unreleased]
 
-<<<<<<< HEAD
 ### Changed
 
 * Many APIs now expect one of the new URL types (`RelativeURL`, `AbsoluteURL`, `HTTPURL` and `FileURL`). This is helpful because:
@@ -19,7 +18,7 @@
    * **You MUST migrate your database if you were persisting HREFs and Locators**. Take a look at [the migration guide](Documentation/Migration%20Guide.md) for guidance.
 * Links are not resolved to the `self` URL of a manifest anymore. However, you can still normalize the HREFs yourselves by calling `Manifest.normalizeHREFsToSelf()`.
 * `Publication.localizedTitle` is now optional, as we cannot guarantee a publication will always have a title.
-=======
+
 ### Fixed
 
 #### Navigator
@@ -27,7 +26,6 @@
 * From iOS 13 to 15, PDF text selection is disabled on protected publications disabling the **Copy** editing action.
 * The **Share** editing action is disabled for any protected publication.
 * Fixed starting the TTS from the current EPUB position.
->>>>>>> 451d0e90
 
 
 ## [2.6.1]
