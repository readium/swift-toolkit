# Readium Swift Toolkit

[Readium Mobile](https://github.com/readium/mobile) is a toolkit for ebooks, audiobooks and comics written in Swift & Kotlin.

<<<<<<< HEAD
:point_up: **Take a look at the [guide to get started](Documentation/Guides/Getting%20Started.md).** A [Test App](TestApp) demonstrates how to integrate the Readium Swift toolkit in your own reading app.
=======
This toolkit is a modular project, which follows the [Readium Architecture](https://github.com/readium/architecture).

* [`ReadiumShared`](Sources/Shared) – Shared `Publication` models and utilities
* [`ReadiumStreamer`](Sources/Streamer) – Publication parsers and local HTTP server
* [`ReadiumNavigator`](Sources/Navigator) – Plain `UIViewController` classes rendering publications
* [`ReadiumOPDS`](Sources/OPDS) – Parsers for OPDS catalog feeds
* [`ReadiumLCP`](Sources/LCP) – Service and models for [Readium LCP](https://www.edrlab.org/readium-lcp/)

A [Test App](TestApp) demonstrates how to integrate the Readium Swift toolkit in your own reading app
>>>>>>> 27668a93

## Minimum Requirements

<!-- https://swiftversion.net/ -->

| Readium   | iOS  | Swift compiler | Xcode  |
|-----------|------|----------------|--------|
| `develop` | 11.0 | 5.9            | 15.0.1 |
| 2.5.1     | 11.0 | 5.6.1          | 13.4   |
| 2.5.0     | 10.0 | 5.6.1          | 13.4   |
| 2.4.0     | 10.0 | 5.3.2          | 12.4   |

## Using Readium

<!--:question: **Find documentation and API reference at [readium.org/kotlin-toolkit](https://readium.org/swift-toolkit)**.-->

Readium libraries are distributed with [Swift Package Manager](#swift-package-manager) (recommended), [Carthage](#carthage) and [CocoaPods](#cocoapods). It's also possible to clone the repository (or a fork) and [depend on the libraries locally](#local-git-clone).

The [Test App](TestApp) contains examples on how to use all these dependency managers.

### Swift Package Manager

From Xcode, open **File** > **Add Packages** and use Readium's GitHub repository for the package URL: `https://github.com/readium/swift-toolkit.git`.

You are then free to add one or more Readium libraries to your application. They are designed to work independently.

If you're stuck, find more information at [developer.apple.com](https://developer.apple.com/documentation/swift_packages/adding_package_dependencies_to_your_app).

### Carthage

Add the following to your `Cartfile`:

```
github "readium/swift-toolkit" ~> 2.7.0
```

Then, [follow the usual Carthage steps](https://github.com/Carthage/Carthage#adding-frameworks-to-an-application) to add the Readium libraries to your project.

Note that Carthage will build all Readium modules and their dependencies, but you are free to add only the ones you are actually using. The Readium libraries are designed to work independently.

Refer to the following table to know which dependencies are required for each Readium library.

|                       |   `ReadiumShared`  |  `ReadiumStreamer` | `ReadiumNavigator` |    `ReadiumOPDS`   |    `ReadiumLCP`    |
|-----------------------|:------------------:|:------------------:|:------------------:|:------------------:|:------------------:|
| **`ReadiumShared`**   |                    | :heavy_check_mark: | :heavy_check_mark: | :heavy_check_mark: | :heavy_check_mark: |
| **`ReadiumInternal`** | :heavy_check_mark: | :heavy_check_mark: | :heavy_check_mark: | :heavy_check_mark: | :heavy_check_mark: |
| `CryptoSwift`         |                    | :heavy_check_mark: |                    |                    | :heavy_check_mark: |
| `DifferenceKit`       |                    |                    | :heavy_check_mark: |                    |                    |
| `Fuzi`                | :heavy_check_mark: | :heavy_check_mark: | :heavy_check_mark: | :heavy_check_mark: | :heavy_check_mark: |
| `Minizip`             | :heavy_check_mark: | :heavy_check_mark: | :heavy_check_mark: | :heavy_check_mark: | :heavy_check_mark: |
| `ReadiumGCDWebServer` |                    | :heavy_check_mark: |                    |                    |                    |
| `SQLite.swift`        |                    |                    |                    |                    | :heavy_check_mark: |
| `SwiftSoup`           | :heavy_check_mark: | :heavy_check_mark: | :heavy_check_mark: | :heavy_check_mark: | :heavy_check_mark: |
| `ZIPFoundation`       |                    |                    |                    |                    | :heavy_check_mark: |

### CocoaPods

Add the following `pod` statements to your `Podfile` for the Readium libraries you want to use:

```
pod 'ReadiumShared', podspec: 'https://raw.githubusercontent.com/readium/swift-toolkit/2.7.0/Support/CocoaPods/ReadiumShared.podspec'
pod 'ReadiumStreamer', podspec: 'https://raw.githubusercontent.com/readium/swift-toolkit/2.7.0/Support/CocoaPods/ReadiumStreamer.podspec'
pod 'ReadiumNavigator', podspec: 'https://raw.githubusercontent.com/readium/swift-toolkit/2.7.0/Support/CocoaPods/ReadiumNavigator.podspec'
pod 'ReadiumOPDS', podspec: 'https://raw.githubusercontent.com/readium/swift-toolkit/2.7.0/Support/CocoaPods/ReadiumOPDS.podspec'
pod 'ReadiumLCP', podspec: 'https://raw.githubusercontent.com/readium/swift-toolkit/2.7.0/Support/CocoaPods/ReadiumLCP.podspec'
pod 'ReadiumInternal', podspec: 'https://raw.githubusercontent.com/readium/swift-toolkit/2.7.0/Support/CocoaPods/ReadiumInternal.podspec'

# Required if you use ReadiumStreamer.
pod 'ReadiumGCDWebServer', podspec: 'https://raw.githubusercontent.com/readium/GCDWebServer/4.0.0/GCDWebServer.podspec'
```

Take a look at [CocoaPods's documentation](https://guides.cocoapods.org/using/using-cocoapods.html) for more information.

### Local Git Clone

You may prefer to use a local Git clone if you want to contribute to Readium, or if you are using your own fork.

First, add the repository as a Git submodule of your app repository, then checkout the desired branch or tag:

```sh
git submodule add https://github.com/readium/swift-toolkit.git
```

Next, drag and drop the whole `swift-toolkit` folder into your project to import Readium as a Swift Package.

Finally, add the Readium libraries you want to use to your app target from the **General** tab, section **Frameworks, Libraries, and Embedded Content**.

### Building with Readium LCP

Using the toolkit with Readium LCP requires additional dependencies, including the framework `R2LCPClient.framework` provided by EDRLab. [Contact EDRLab](mailto:contact@edrlab.org) to request your private `R2LCPClient.framework` and the setup instructions.<|MERGE_RESOLUTION|>--- conflicted
+++ resolved
@@ -2,9 +2,8 @@
 
 [Readium Mobile](https://github.com/readium/mobile) is a toolkit for ebooks, audiobooks and comics written in Swift & Kotlin.
 
-<<<<<<< HEAD
 :point_up: **Take a look at the [guide to get started](Documentation/Guides/Getting%20Started.md).** A [Test App](TestApp) demonstrates how to integrate the Readium Swift toolkit in your own reading app.
-=======
+
 This toolkit is a modular project, which follows the [Readium Architecture](https://github.com/readium/architecture).
 
 * [`ReadiumShared`](Sources/Shared) – Shared `Publication` models and utilities
@@ -12,9 +11,6 @@
 * [`ReadiumNavigator`](Sources/Navigator) – Plain `UIViewController` classes rendering publications
 * [`ReadiumOPDS`](Sources/OPDS) – Parsers for OPDS catalog feeds
 * [`ReadiumLCP`](Sources/LCP) – Service and models for [Readium LCP](https://www.edrlab.org/readium-lcp/)
-
-A [Test App](TestApp) demonstrates how to integrate the Readium Swift toolkit in your own reading app
->>>>>>> 27668a93
 
 ## Minimum Requirements
 
