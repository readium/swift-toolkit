--- conflicted
+++ resolved
@@ -72,13 +72,8 @@
     init(db: Database) {
         self.db = db
     }
-<<<<<<< HEAD
     
     func all(for bookId: Book.Id) -> AnyPublisher<[Highlight], Never> {
-=======
-
-    func all(for bookId: Book.Id) -> AnyPublisher<[Highlight], Error> {
->>>>>>> 23e22cfb
         db.observe { db in
             try Highlight
                 .filter(Highlight.Columns.bookId == bookId)
@@ -86,13 +81,17 @@
                 .fetchAll(db)
         }
     }
-<<<<<<< HEAD
+
+    func all(for bookId: Book.Id) -> AnyPublisher<[Highlight], Error> {
+        db.observe { db in
+            try Highlight
+                .filter(Highlight.Columns.bookId == bookId)
+                .order(Highlight.Columns.progression)
+                .fetchAll(db)
+        }
+    }
     
     func highlight(for highlightId: Highlight.Id) -> AnyPublisher<Highlight, Never> {
-=======
-
-    func highlight(for highlightId: Highlight.Id) -> AnyPublisher<Highlight, Error> {
->>>>>>> 23e22cfb
         db.observe { db in
             try Highlight
                 .filter(Highlight.Columns.id == highlightId)
@@ -100,43 +99,53 @@
                 .orThrow(HighlightNotFoundError())
         }
     }
-<<<<<<< HEAD
+
+    func highlight(for highlightId: Highlight.Id) -> AnyPublisher<Highlight, Error> {
+        db.observe { db in
+            try Highlight
+                .filter(Highlight.Columns.id == highlightId)
+                .fetchOne(db)
+                .orThrow(HighlightNotFoundError())
+        }
+    }
     
     func add(_ highlight: Highlight) -> AnyPublisher<Highlight.Id, Error> {
         return db.writePublisher { db in
-=======
+            try highlight.insert(db)
+            return highlight.id
+        }.eraseToAnyPublisher()
+    }
 
     @discardableResult
     func add(_ highlight: Highlight) async throws -> Highlight.Id {
         try await db.write { db in
->>>>>>> 23e22cfb
             try highlight.insert(db)
             return highlight.id
         }
     }
-<<<<<<< HEAD
     
     func update(_ id: Highlight.Id, color: HighlightColor) -> AnyPublisher<Void, Error> {
         return db.writePublisher { db in
-=======
+            let filtered = Highlight.filter(Highlight.Columns.id == id)
+            let assignment = Highlight.Columns.color.set(to: color)
+            try filtered.updateAll(db, onConflict: nil, assignment)
+        }.eraseToAnyPublisher()
+    }
 
     func update(_ id: Highlight.Id, color: HighlightColor) async throws {
         try await db.write { db in
->>>>>>> 23e22cfb
             let filtered = Highlight.filter(Highlight.Columns.id == id)
             let assignment = Highlight.Columns.color.set(to: color)
             try filtered.updateAll(db, onConflict: nil, assignment)
         }
     }
-<<<<<<< HEAD
         
     func remove(_ id: Highlight.Id) -> AnyPublisher<Void, Error> {
         db.writePublisher { db in try Highlight.deleteOne(db, key: id) }
-=======
+    }
 
     func remove(_ id: Highlight.Id) async throws {
         try await db.write { db in try Highlight.deleteOne(db, key: id) }
->>>>>>> 23e22cfb
     }
 }
 
