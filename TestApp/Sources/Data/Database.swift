--- conflicted
+++ resolved
@@ -7,7 +7,7 @@
 import Combine
 import Foundation
 import GRDB
-<<<<<<< HEAD
+import ReadiumShared
 import SwiftUI
 
 /// Database migration to be performed when updating the app.
@@ -18,9 +18,6 @@
     /// Applies the migration.
     func run(on db: GRDB.Database) throws
 }
-=======
-import ReadiumShared
->>>>>>> 06dbf838
 
 final class Database {
     convenience init(file: URL, migrations: [DatabaseMigration]) throws {
@@ -32,7 +29,6 @@
     private init(writer: DatabaseWriter = DatabaseQueue(), migrations: [DatabaseMigration]) throws {
         self.writer = writer
 
-<<<<<<< HEAD
         try run(migrations)
     }
 
@@ -40,48 +36,12 @@
     private func run(_ migrations: [DatabaseMigration]) throws {
         try writer.write { db in
             let currentVersion = try Int64.fetchOne(db, sql: "PRAGMA user_version") ?? 0
-=======
-        var migrator = DatabaseMigrator()
-        migrator.registerMigration("initial") { db in
-            try db.create(table: "book") { t in
-                t.autoIncrementedPrimaryKey("id")
-                t.column("identifier", .text)
-                t.column("title", .text).notNull()
-                t.column("authors", .text)
-                t.column("type", .text).notNull()
-                t.column("path", .text).notNull()
-                t.column("coverPath", .text)
-                t.column("locator", .text)
-                t.column("progression", .integer).notNull().defaults(to: 0)
-                t.column("created", .datetime).notNull()
-                t.column("preferencesJSON", .text)
-            }
-
-            try db.create(table: "bookmark") { t in
-                t.autoIncrementedPrimaryKey("id")
-                t.column("bookId", .integer).references("book", onDelete: .cascade).notNull()
-                t.column("locator", .text)
-                t.column("progression", .double).notNull()
-                t.column("created", .datetime).notNull()
-            }
-
-            try db.create(table: "highlight") { t in
-                t.autoIncrementedPrimaryKey("id")
-                t.column("bookId", .integer).references("book", onDelete: .cascade).notNull()
-                t.column("locator", .text)
-                t.column("progression", .double).notNull()
-                t.column("color", .integer).notNull()
-                t.column("created", .datetime).notNull()
-            }
->>>>>>> 06dbf838
 
             try migrations
                 .filter { $0.version > currentVersion }
                 .sorted { $0.version < $1.version }
                 .forEach { try run($0, on: db) }
         }
-
-        try migrator.migrate(writer)
     }
 
     private func run(_ migration: DatabaseMigration, on db: GRDB.Database) throws {
@@ -129,19 +89,6 @@
 protocol EntityId: Codable, Hashable, RawRepresentable, ExpressibleByIntegerLiteral, CustomStringConvertible, DatabaseValueConvertible where RawValue == Int64 {}
 
 extension EntityId {
-    var string: String {
-        String(rawValue)
-    }
-
-    init?(string: String) {
-        guard let rawValue = Int64(string) else {
-            return nil
-        }
-        self.init(rawValue: rawValue)
-    }
-}
-
-extension EntityId {
     // MARK: - ExpressibleByIntegerLiteral
 
     init(integerLiteral value: Int64) {
