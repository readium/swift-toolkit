--- conflicted
+++ resolved
@@ -43,13 +43,8 @@
     init(db: Database) {
         self.db = db
     }
-<<<<<<< HEAD
     
     func all(for bookId: Book.Id) -> AnyPublisher<[Bookmark], Never> {
-=======
-
-    func all(for bookId: Book.Id) -> AnyPublisher<[Bookmark], Error> {
->>>>>>> 23e22cfb
         db.observe { db in
             try Bookmark
                 .filter(Bookmark.Columns.bookId == bookId)
@@ -57,29 +52,37 @@
                 .fetchAll(db)
         }
     }
-<<<<<<< HEAD
+
+    func all(for bookId: Book.Id) -> AnyPublisher<[Bookmark], Error> {
+        db.observe { db in
+            try Bookmark
+                .filter(Bookmark.Columns.bookId == bookId)
+                .order(Bookmark.Columns.progression)
+                .fetchAll(db)
+        }
+    }
     
     func add(_ bookmark: Bookmark) -> AnyPublisher<Bookmark.Id, Error> {
         return db.writePublisher { db in
-=======
+            try bookmark.insert(db)
+            return Bookmark.Id(rawValue: db.lastInsertedRowID)
+        }.eraseToAnyPublisher()
+    }
 
     @discardableResult
     func add(_ bookmark: Bookmark) async throws -> Bookmark.Id {
         try await db.write { db in
->>>>>>> 23e22cfb
             try bookmark.insert(db)
             return Bookmark.Id(rawValue: db.lastInsertedRowID)
         }
     }
-<<<<<<< HEAD
     
     func remove(_ id: Bookmark.Id) -> AnyPublisher<Void, Error> {
         db.writePublisher { db in try Bookmark.deleteOne(db, key: id) }
-=======
+    }
 
     func remove(_ id: Bookmark.Id) async throws {
         try await db.write { db in try Bookmark.deleteOne(db, key: id) }
->>>>>>> 23e22cfb
     }
 }
 
